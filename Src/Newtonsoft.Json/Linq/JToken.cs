﻿#region License
// Copyright (c) 2007 James Newton-King
//
// Permission is hereby granted, free of charge, to any person
// obtaining a copy of this software and associated documentation
// files (the "Software"), to deal in the Software without
// restriction, including without limitation the rights to use,
// copy, modify, merge, publish, distribute, sublicense, and/or sell
// copies of the Software, and to permit persons to whom the
// Software is furnished to do so, subject to the following
// conditions:
//
// The above copyright notice and this permission notice shall be
// included in all copies or substantial portions of the Software.
//
// THE SOFTWARE IS PROVIDED "AS IS", WITHOUT WARRANTY OF ANY KIND,
// EXPRESS OR IMPLIED, INCLUDING BUT NOT LIMITED TO THE WARRANTIES
// OF MERCHANTABILITY, FITNESS FOR A PARTICULAR PURPOSE AND
// NONINFRINGEMENT. IN NO EVENT SHALL THE AUTHORS OR COPYRIGHT
// HOLDERS BE LIABLE FOR ANY CLAIM, DAMAGES OR OTHER LIABILITY,
// WHETHER IN AN ACTION OF CONTRACT, TORT OR OTHERWISE, ARISING
// FROM, OUT OF OR IN CONNECTION WITH THE SOFTWARE OR THE USE OR
// OTHER DEALINGS IN THE SOFTWARE.
#endregion

using System;
using System.Collections.Generic;
using Newtonsoft.Json.Linq.JsonPath;
#if HAVE_DYNAMIC
using System.Dynamic;
using System.Linq.Expressions;
#endif
using System.IO;
#if HAVE_BIG_INTEGER
using System.Numerics;
#endif
using System.Text;
using Newtonsoft.Json.Utilities;
using System.Diagnostics;
using System.Globalization;
using System.Collections;
#if !HAVE_LINQ
using Newtonsoft.Json.Utilities.LinqBridge;
#else
using System.Linq;

#endif

namespace Newtonsoft.Json.Linq
{
    /// <summary>
    /// Represents an abstract JSON token.
    /// </summary>
<<<<<<< HEAD
    public abstract class JToken : IJEnumerable<JToken>, IJsonLineInfo
#if HAVE_ICLONEABLE
=======
    public abstract partial class JToken : IJEnumerable<JToken>, IJsonLineInfo
#if !(DOTNET || PORTABLE40 || PORTABLE)
>>>>>>> 0654fa58
        , ICloneable
#endif
#if HAVE_DYNAMIC
        , IDynamicMetaObjectProvider
#endif
    {
        private static JTokenEqualityComparer _equalityComparer;

        private JContainer _parent;
        private JToken _previous;
        private JToken _next;
        private object _annotations;

        private static readonly JTokenType[] BooleanTypes = new[] { JTokenType.Integer, JTokenType.Float, JTokenType.String, JTokenType.Comment, JTokenType.Raw, JTokenType.Boolean };
        private static readonly JTokenType[] NumberTypes = new[] { JTokenType.Integer, JTokenType.Float, JTokenType.String, JTokenType.Comment, JTokenType.Raw, JTokenType.Boolean };
#if HAVE_BIG_INTEGER
        private static readonly JTokenType[] BigIntegerTypes = new[] { JTokenType.Integer, JTokenType.Float, JTokenType.String, JTokenType.Comment, JTokenType.Raw, JTokenType.Boolean, JTokenType.Bytes };
#endif
        private static readonly JTokenType[] StringTypes = new[] { JTokenType.Date, JTokenType.Integer, JTokenType.Float, JTokenType.String, JTokenType.Comment, JTokenType.Raw, JTokenType.Boolean, JTokenType.Bytes, JTokenType.Guid, JTokenType.TimeSpan, JTokenType.Uri };
        private static readonly JTokenType[] GuidTypes = new[] { JTokenType.String, JTokenType.Comment, JTokenType.Raw, JTokenType.Guid, JTokenType.Bytes };
        private static readonly JTokenType[] TimeSpanTypes = new[] { JTokenType.String, JTokenType.Comment, JTokenType.Raw, JTokenType.TimeSpan };
        private static readonly JTokenType[] UriTypes = new[] { JTokenType.String, JTokenType.Comment, JTokenType.Raw, JTokenType.Uri };
        private static readonly JTokenType[] CharTypes = new[] { JTokenType.Integer, JTokenType.Float, JTokenType.String, JTokenType.Comment, JTokenType.Raw };
        private static readonly JTokenType[] DateTimeTypes = new[] { JTokenType.Date, JTokenType.String, JTokenType.Comment, JTokenType.Raw };
        private static readonly JTokenType[] BytesTypes = new[] { JTokenType.Bytes, JTokenType.String, JTokenType.Comment, JTokenType.Raw, JTokenType.Integer };

        /// <summary>
        /// Gets a comparer that can compare two tokens for value equality.
        /// </summary>
        /// <value>A <see cref="JTokenEqualityComparer"/> that can compare two nodes for value equality.</value>
        public static JTokenEqualityComparer EqualityComparer
        {
            get
            {
                if (_equalityComparer == null)
                {
                    _equalityComparer = new JTokenEqualityComparer();
                }

                return _equalityComparer;
            }
        }

        /// <summary>
        /// Gets or sets the parent.
        /// </summary>
        /// <value>The parent.</value>
        public JContainer Parent
        {
            [DebuggerStepThrough]
            get { return _parent; }
            internal set { _parent = value; }
        }

        /// <summary>
        /// Gets the root <see cref="JToken"/> of this <see cref="JToken"/>.
        /// </summary>
        /// <value>The root <see cref="JToken"/> of this <see cref="JToken"/>.</value>
        public JToken Root
        {
            get
            {
                JContainer parent = Parent;
                if (parent == null)
                {
                    return this;
                }

                while (parent.Parent != null)
                {
                    parent = parent.Parent;
                }

                return parent;
            }
        }

        internal abstract JToken CloneToken();
        internal abstract bool DeepEquals(JToken node);

        /// <summary>
        /// Gets the node type for this <see cref="JToken"/>.
        /// </summary>
        /// <value>The type.</value>
        public abstract JTokenType Type { get; }

        /// <summary>
        /// Gets a value indicating whether this token has child tokens.
        /// </summary>
        /// <value>
        /// 	<c>true</c> if this token has child values; otherwise, <c>false</c>.
        /// </value>
        public abstract bool HasValues { get; }

        /// <summary>
        /// Compares the values of two tokens, including the values of all descendant tokens.
        /// </summary>
        /// <param name="t1">The first <see cref="JToken"/> to compare.</param>
        /// <param name="t2">The second <see cref="JToken"/> to compare.</param>
        /// <returns><c>true</c> if the tokens are equal; otherwise <c>false</c>.</returns>
        public static bool DeepEquals(JToken t1, JToken t2)
        {
            return (t1 == t2 || (t1 != null && t2 != null && t1.DeepEquals(t2)));
        }

        /// <summary>
        /// Gets the next sibling token of this node.
        /// </summary>
        /// <value>The <see cref="JToken"/> that contains the next sibling token.</value>
        public JToken Next
        {
            get { return _next; }
            internal set { _next = value; }
        }

        /// <summary>
        /// Gets the previous sibling token of this node.
        /// </summary>
        /// <value>The <see cref="JToken"/> that contains the previous sibling token.</value>
        public JToken Previous
        {
            get { return _previous; }
            internal set { _previous = value; }
        }

        /// <summary>
        /// Gets the path of the JSON token. 
        /// </summary>
        public string Path
        {
            get
            {
                if (Parent == null)
                {
                    return string.Empty;
                }

                List<JsonPosition> positions = new List<JsonPosition>();
                JToken previous = null;
                for (JToken current = this; current != null; current = current.Parent)
                {
                    switch (current.Type)
                    {
                        case JTokenType.Property:
                            JProperty property = (JProperty)current;
                            positions.Add(new JsonPosition(JsonContainerType.Object) { PropertyName = property.Name });
                            break;
                        case JTokenType.Array:
                        case JTokenType.Constructor:
                            if (previous != null)
                            {
                                int index = ((IList<JToken>)current).IndexOf(previous);

                                positions.Add(new JsonPosition(JsonContainerType.Array) { Position = index });
                            }
                            break;
                    }

                    previous = current;
                }

                positions.Reverse();

                return JsonPosition.BuildPath(positions, null);
            }
        }

        internal JToken()
        {
        }

        /// <summary>
        /// Adds the specified content immediately after this token.
        /// </summary>
        /// <param name="content">A content object that contains simple content or a collection of content objects to be added after this token.</param>
        public void AddAfterSelf(object content)
        {
            if (_parent == null)
            {
                throw new InvalidOperationException("The parent is missing.");
            }

            int index = _parent.IndexOfItem(this);
            _parent.AddInternal(index + 1, content, false);
        }

        /// <summary>
        /// Adds the specified content immediately before this token.
        /// </summary>
        /// <param name="content">A content object that contains simple content or a collection of content objects to be added before this token.</param>
        public void AddBeforeSelf(object content)
        {
            if (_parent == null)
            {
                throw new InvalidOperationException("The parent is missing.");
            }

            int index = _parent.IndexOfItem(this);
            _parent.AddInternal(index, content, false);
        }

        /// <summary>
        /// Returns a collection of the ancestor tokens of this token.
        /// </summary>
        /// <returns>A collection of the ancestor tokens of this token.</returns>
        public IEnumerable<JToken> Ancestors()
        {
            return GetAncestors(false);
        }

        /// <summary>
        /// Returns a collection of tokens that contain this token, and the ancestors of this token.
        /// </summary>
        /// <returns>A collection of tokens that contain this token, and the ancestors of this token.</returns>
        public IEnumerable<JToken> AncestorsAndSelf()
        {
            return GetAncestors(true);
        }

        internal IEnumerable<JToken> GetAncestors(bool self)
        {
            for (JToken current = self ? this : Parent; current != null; current = current.Parent)
            {
                yield return current;
            }
        }

        /// <summary>
        /// Returns a collection of the sibling tokens after this token, in document order.
        /// </summary>
        /// <returns>A collection of the sibling tokens after this tokens, in document order.</returns>
        public IEnumerable<JToken> AfterSelf()
        {
            if (Parent == null)
            {
                yield break;
            }

            for (JToken o = Next; o != null; o = o.Next)
            {
                yield return o;
            }
        }

        /// <summary>
        /// Returns a collection of the sibling tokens before this token, in document order.
        /// </summary>
        /// <returns>A collection of the sibling tokens before this token, in document order.</returns>
        public IEnumerable<JToken> BeforeSelf()
        {
            for (JToken o = Parent.First; o != this; o = o.Next)
            {
                yield return o;
            }
        }

        /// <summary>
        /// Gets the <see cref="JToken"/> with the specified key.
        /// </summary>
        /// <value>The <see cref="JToken"/> with the specified key.</value>
        public virtual JToken this[object key]
        {
            get { throw new InvalidOperationException("Cannot access child value on {0}.".FormatWith(CultureInfo.InvariantCulture, GetType())); }
            set { throw new InvalidOperationException("Cannot set child value on {0}.".FormatWith(CultureInfo.InvariantCulture, GetType())); }
        }

        /// <summary>
        /// Gets the <see cref="JToken"/> with the specified key converted to the specified type.
        /// </summary>
        /// <typeparam name="T">The type to convert the token to.</typeparam>
        /// <param name="key">The token key.</param>
        /// <returns>The converted token value.</returns>
        public virtual T Value<T>(object key)
        {
            JToken token = this[key];

            // null check to fix MonoTouch issue - https://github.com/dolbz/Newtonsoft.Json/commit/a24e3062846b30ee505f3271ac08862bb471b822
            return token == null ? default(T) : Extensions.Convert<JToken, T>(token);
        }

        /// <summary>
        /// Get the first child token of this token.
        /// </summary>
        /// <value>A <see cref="JToken"/> containing the first child token of the <see cref="JToken"/>.</value>
        public virtual JToken First
        {
            get { throw new InvalidOperationException("Cannot access child value on {0}.".FormatWith(CultureInfo.InvariantCulture, GetType())); }
        }

        /// <summary>
        /// Get the last child token of this token.
        /// </summary>
        /// <value>A <see cref="JToken"/> containing the last child token of the <see cref="JToken"/>.</value>
        public virtual JToken Last
        {
            get { throw new InvalidOperationException("Cannot access child value on {0}.".FormatWith(CultureInfo.InvariantCulture, GetType())); }
        }

        /// <summary>
        /// Returns a collection of the child tokens of this token, in document order.
        /// </summary>
        /// <returns>An <see cref="IEnumerable{T}"/> of <see cref="JToken"/> containing the child tokens of this <see cref="JToken"/>, in document order.</returns>
        public virtual JEnumerable<JToken> Children()
        {
            return JEnumerable<JToken>.Empty;
        }

        /// <summary>
        /// Returns a collection of the child tokens of this token, in document order, filtered by the specified type.
        /// </summary>
        /// <typeparam name="T">The type to filter the child tokens on.</typeparam>
        /// <returns>A <see cref="JEnumerable{T}"/> containing the child tokens of this <see cref="JToken"/>, in document order.</returns>
        public JEnumerable<T> Children<T>() where T : JToken
        {
            return new JEnumerable<T>(Children().OfType<T>());
        }

        /// <summary>
        /// Returns a collection of the child values of this token, in document order.
        /// </summary>
        /// <typeparam name="T">The type to convert the values to.</typeparam>
        /// <returns>A <see cref="IEnumerable{T}"/> containing the child values of this <see cref="JToken"/>, in document order.</returns>
        public virtual IEnumerable<T> Values<T>()
        {
            throw new InvalidOperationException("Cannot access child value on {0}.".FormatWith(CultureInfo.InvariantCulture, GetType()));
        }

        /// <summary>
        /// Removes this token from its parent.
        /// </summary>
        public void Remove()
        {
            if (_parent == null)
            {
                throw new InvalidOperationException("The parent is missing.");
            }

            _parent.RemoveItem(this);
        }

        /// <summary>
        /// Replaces this token with the specified token.
        /// </summary>
        /// <param name="value">The value.</param>
        public void Replace(JToken value)
        {
            if (_parent == null)
            {
                throw new InvalidOperationException("The parent is missing.");
            }

            _parent.ReplaceItem(this, value);
        }

        /// <summary>
        /// Writes this token to a <see cref="JsonWriter"/>.
        /// </summary>
        /// <param name="writer">A <see cref="JsonWriter"/> into which this method will write.</param>
        /// <param name="converters">A collection of <see cref="JsonConverter"/> which will be used when writing the token.</param>
        public abstract void WriteTo(JsonWriter writer, params JsonConverter[] converters);

        /// <summary>
        /// Returns the indented JSON for this token.
        /// </summary>
        /// <returns>
        /// The indented JSON for this token.
        /// </returns>
        public override string ToString()
        {
            return ToString(Formatting.Indented);
        }

        /// <summary>
        /// Returns the JSON for this token using the given formatting and converters.
        /// </summary>
        /// <param name="formatting">Indicates how the output should be formatted.</param>
        /// <param name="converters">A collection of <see cref="JsonConverter"/>s which will be used when writing the token.</param>
        /// <returns>The JSON for this token using the given formatting and converters.</returns>
        public string ToString(Formatting formatting, params JsonConverter[] converters)
        {
            using (StringWriter sw = new StringWriter(CultureInfo.InvariantCulture))
            {
                JsonTextWriter jw = new JsonTextWriter(sw);
                jw.Formatting = formatting;

                WriteTo(jw, converters);

                return sw.ToString();
            }
        }

        private static JValue EnsureValue(JToken value)
        {
            if (value == null)
            {
                throw new ArgumentNullException(nameof(value));
            }

            if (value is JProperty)
            {
                value = ((JProperty)value).Value;
            }

            JValue v = value as JValue;

            return v;
        }

        private static string GetType(JToken token)
        {
            ValidationUtils.ArgumentNotNull(token, nameof(token));

            if (token is JProperty)
            {
                token = ((JProperty)token).Value;
            }

            return token.Type.ToString();
        }

        private static bool ValidateToken(JToken o, JTokenType[] validTypes, bool nullable)
        {
            return (Array.IndexOf(validTypes, o.Type) != -1) || (nullable && (o.Type == JTokenType.Null || o.Type == JTokenType.Undefined));
        }

        #region Cast from operators
        /// <summary>
        /// Performs an explicit conversion from <see cref="Newtonsoft.Json.Linq.JToken"/> to <see cref="System.Boolean"/>.
        /// </summary>
        /// <param name="value">The value.</param>
        /// <returns>The result of the conversion.</returns>
        public static explicit operator bool(JToken value)
        {
            JValue v = EnsureValue(value);
            if (v == null || !ValidateToken(v, BooleanTypes, false))
            {
                throw new ArgumentException("Can not convert {0} to Boolean.".FormatWith(CultureInfo.InvariantCulture, GetType(value)));
            }

#if HAVE_BIG_INTEGER
            if (v.Value is BigInteger)
            {
                return Convert.ToBoolean((int)(BigInteger)v.Value);
            }
#endif

            return Convert.ToBoolean(v.Value, CultureInfo.InvariantCulture);
        }

#if HAVE_DATE_TIME_OFFSET
        /// <summary>
        /// Performs an explicit conversion from <see cref="Newtonsoft.Json.Linq.JToken"/> to <see cref="System.DateTimeOffset"/>.
        /// </summary>
        /// <param name="value">The value.</param>
        /// <returns>The result of the conversion.</returns>
        public static explicit operator DateTimeOffset(JToken value)
        {
            JValue v = EnsureValue(value);
            if (v == null || !ValidateToken(v, DateTimeTypes, false))
            {
                throw new ArgumentException("Can not convert {0} to DateTimeOffset.".FormatWith(CultureInfo.InvariantCulture, GetType(value)));
            }

            if (v.Value is DateTimeOffset)
            {
                return (DateTimeOffset)v.Value;
            }

            string s = v.Value as string;
            if (s != null)
            {
                return DateTimeOffset.Parse(s, CultureInfo.InvariantCulture);
            }
            return new DateTimeOffset(Convert.ToDateTime(v.Value, CultureInfo.InvariantCulture));
        }
#endif

        /// <summary>
        /// Performs an explicit conversion from <see cref="JToken"/> to <see cref="Nullable{T}"/> of <see cref="Boolean"/>.
        /// </summary>
        /// <param name="value">The value.</param>
        /// <returns>The result of the conversion.</returns>
        public static explicit operator bool?(JToken value)
        {
            if (value == null)
            {
                return null;
            }

            JValue v = EnsureValue(value);
            if (v == null || !ValidateToken(v, BooleanTypes, true))
            {
                throw new ArgumentException("Can not convert {0} to Boolean.".FormatWith(CultureInfo.InvariantCulture, GetType(value)));
            }

#if HAVE_BIG_INTEGER
            if (v.Value is BigInteger)
            {
                return Convert.ToBoolean((int)(BigInteger)v.Value);
            }
#endif

            return (v.Value != null) ? (bool?)Convert.ToBoolean(v.Value, CultureInfo.InvariantCulture) : null;
        }

        /// <summary>
        /// Performs an explicit conversion from <see cref="JToken"/> to <see cref="Nullable{T}"/> of <see cref="Int64"/>.
        /// </summary>
        /// <param name="value">The value.</param>
        /// <returns>The result of the conversion.</returns>
        public static explicit operator long(JToken value)
        {
            JValue v = EnsureValue(value);
            if (v == null || !ValidateToken(v, NumberTypes, false))
            {
                throw new ArgumentException("Can not convert {0} to Int64.".FormatWith(CultureInfo.InvariantCulture, GetType(value)));
            }

#if HAVE_BIG_INTEGER
            if (v.Value is BigInteger)
            {
                return (long)(BigInteger)v.Value;
            }
#endif

            return Convert.ToInt64(v.Value, CultureInfo.InvariantCulture);
        }

        /// <summary>
        /// Performs an explicit conversion from <see cref="JToken"/> to <see cref="Nullable{T}"/> of <see cref="DateTime"/>.
        /// </summary>
        /// <param name="value">The value.</param>
        /// <returns>The result of the conversion.</returns>
        public static explicit operator DateTime?(JToken value)
        {
            if (value == null)
            {
                return null;
            }

            JValue v = EnsureValue(value);
            if (v == null || !ValidateToken(v, DateTimeTypes, true))
            {
                throw new ArgumentException("Can not convert {0} to DateTime.".FormatWith(CultureInfo.InvariantCulture, GetType(value)));
            }

#if HAVE_DATE_TIME_OFFSET
            if (v.Value is DateTimeOffset)
            {
                return ((DateTimeOffset)v.Value).DateTime;
            }
#endif

            return (v.Value != null) ? (DateTime?)Convert.ToDateTime(v.Value, CultureInfo.InvariantCulture) : null;
        }

#if HAVE_DATE_TIME_OFFSET
        /// <summary>
        /// Performs an explicit conversion from <see cref="JToken"/> to <see cref="Nullable{T}"/> of <see cref="DateTimeOffset"/>.
        /// </summary>
        /// <param name="value">The value.</param>
        /// <returns>The result of the conversion.</returns>
        public static explicit operator DateTimeOffset?(JToken value)
        {
            if (value == null)
            {
                return null;
            }

            JValue v = EnsureValue(value);
            if (v == null || !ValidateToken(v, DateTimeTypes, true))
            {
                throw new ArgumentException("Can not convert {0} to DateTimeOffset.".FormatWith(CultureInfo.InvariantCulture, GetType(value)));
            }

            if (v.Value == null)
            {
                return null;
            }
            if (v.Value is DateTimeOffset)
            {
                return (DateTimeOffset?)v.Value;
            }

            string s = v.Value as string;
            if (s != null)
            {
                return DateTimeOffset.Parse(s, CultureInfo.InvariantCulture);
            }

            return new DateTimeOffset(Convert.ToDateTime(v.Value, CultureInfo.InvariantCulture));
        }
#endif

        /// <summary>
        /// Performs an explicit conversion from <see cref="JToken"/> to <see cref="Nullable{T}"/> of <see cref="Decimal"/>.
        /// </summary>
        /// <param name="value">The value.</param>
        /// <returns>The result of the conversion.</returns>
        public static explicit operator decimal?(JToken value)
        {
            if (value == null)
            {
                return null;
            }

            JValue v = EnsureValue(value);
            if (v == null || !ValidateToken(v, NumberTypes, true))
            {
                throw new ArgumentException("Can not convert {0} to Decimal.".FormatWith(CultureInfo.InvariantCulture, GetType(value)));
            }

#if HAVE_BIG_INTEGER
            if (v.Value is BigInteger)
            {
                return (decimal?)(BigInteger)v.Value;
            }
#endif

            return (v.Value != null) ? (decimal?)Convert.ToDecimal(v.Value, CultureInfo.InvariantCulture) : null;
        }

        /// <summary>
        /// Performs an explicit conversion from <see cref="JToken"/> to <see cref="Nullable{T}"/> of <see cref="Double"/>.
        /// </summary>
        /// <param name="value">The value.</param>
        /// <returns>The result of the conversion.</returns>
        public static explicit operator double?(JToken value)
        {
            if (value == null)
            {
                return null;
            }

            JValue v = EnsureValue(value);
            if (v == null || !ValidateToken(v, NumberTypes, true))
            {
                throw new ArgumentException("Can not convert {0} to Double.".FormatWith(CultureInfo.InvariantCulture, GetType(value)));
            }

#if HAVE_BIG_INTEGER
            if (v.Value is BigInteger)
            {
                return (double?)(BigInteger)v.Value;
            }
#endif

            return (v.Value != null) ? (double?)Convert.ToDouble(v.Value, CultureInfo.InvariantCulture) : null;
        }

        /// <summary>
        /// Performs an explicit conversion from <see cref="JToken"/> to <see cref="Nullable{T}"/> of <see cref="Char"/>.
        /// </summary>
        /// <param name="value">The value.</param>
        /// <returns>The result of the conversion.</returns>
        public static explicit operator char?(JToken value)
        {
            if (value == null)
            {
                return null;
            }

            JValue v = EnsureValue(value);
            if (v == null || !ValidateToken(v, CharTypes, true))
            {
                throw new ArgumentException("Can not convert {0} to Char.".FormatWith(CultureInfo.InvariantCulture, GetType(value)));
            }

#if HAVE_BIG_INTEGER
            if (v.Value is BigInteger)
            {
                return (char?)(BigInteger)v.Value;
            }
#endif

            return (v.Value != null) ? (char?)Convert.ToChar(v.Value, CultureInfo.InvariantCulture) : null;
        }

        /// <summary>
        /// Performs an explicit conversion from <see cref="JToken"/> to <see cref="Int32"/>.
        /// </summary>
        /// <param name="value">The value.</param>
        /// <returns>The result of the conversion.</returns>
        public static explicit operator int(JToken value)
        {
            JValue v = EnsureValue(value);
            if (v == null || !ValidateToken(v, NumberTypes, false))
            {
                throw new ArgumentException("Can not convert {0} to Int32.".FormatWith(CultureInfo.InvariantCulture, GetType(value)));
            }

#if HAVE_BIG_INTEGER
            if (v.Value is BigInteger)
            {
                return (int)(BigInteger)v.Value;
            }
#endif

            return Convert.ToInt32(v.Value, CultureInfo.InvariantCulture);
        }

        /// <summary>
        /// Performs an explicit conversion from <see cref="JToken"/> to <see cref="Int16"/>.
        /// </summary>
        /// <param name="value">The value.</param>
        /// <returns>The result of the conversion.</returns>
        public static explicit operator short(JToken value)
        {
            JValue v = EnsureValue(value);
            if (v == null || !ValidateToken(v, NumberTypes, false))
            {
                throw new ArgumentException("Can not convert {0} to Int16.".FormatWith(CultureInfo.InvariantCulture, GetType(value)));
            }

#if HAVE_BIG_INTEGER
            if (v.Value is BigInteger)
            {
                return (short)(BigInteger)v.Value;
            }
#endif

            return Convert.ToInt16(v.Value, CultureInfo.InvariantCulture);
        }

        /// <summary>
        /// Performs an explicit conversion from <see cref="JToken"/> to <see cref="UInt16"/>.
        /// </summary>
        /// <param name="value">The value.</param>
        /// <returns>The result of the conversion.</returns>
        [CLSCompliant(false)]
        public static explicit operator ushort(JToken value)
        {
            JValue v = EnsureValue(value);
            if (v == null || !ValidateToken(v, NumberTypes, false))
            {
                throw new ArgumentException("Can not convert {0} to UInt16.".FormatWith(CultureInfo.InvariantCulture, GetType(value)));
            }

#if HAVE_BIG_INTEGER
            if (v.Value is BigInteger)
            {
                return (ushort)(BigInteger)v.Value;
            }
#endif

            return Convert.ToUInt16(v.Value, CultureInfo.InvariantCulture);
        }

        /// <summary>
        /// Performs an explicit conversion from <see cref="JToken"/> to <see cref="Char"/>.
        /// </summary>
        /// <param name="value">The value.</param>
        /// <returns>The result of the conversion.</returns>
        [CLSCompliant(false)]
        public static explicit operator char(JToken value)
        {
            JValue v = EnsureValue(value);
            if (v == null || !ValidateToken(v, CharTypes, false))
            {
                throw new ArgumentException("Can not convert {0} to Char.".FormatWith(CultureInfo.InvariantCulture, GetType(value)));
            }

#if HAVE_BIG_INTEGER
            if (v.Value is BigInteger)
            {
                return (char)(BigInteger)v.Value;
            }
#endif

            return Convert.ToChar(v.Value, CultureInfo.InvariantCulture);
        }

        /// <summary>
        /// Performs an explicit conversion from <see cref="JToken"/> to <see cref="Byte"/>.
        /// </summary>
        /// <param name="value">The value.</param>
        /// <returns>The result of the conversion.</returns>
        public static explicit operator byte(JToken value)
        {
            JValue v = EnsureValue(value);
            if (v == null || !ValidateToken(v, NumberTypes, false))
            {
                throw new ArgumentException("Can not convert {0} to Byte.".FormatWith(CultureInfo.InvariantCulture, GetType(value)));
            }

#if HAVE_BIG_INTEGER
            if (v.Value is BigInteger)
            {
                return (byte)(BigInteger)v.Value;
            }
#endif

            return Convert.ToByte(v.Value, CultureInfo.InvariantCulture);
        }

        /// <summary>
        /// Performs an explicit conversion from <see cref="Newtonsoft.Json.Linq.JToken"/> to <see cref="System.SByte"/>.
        /// </summary>
        /// <param name="value">The value.</param>
        /// <returns>The result of the conversion.</returns>
        [CLSCompliant(false)]
        public static explicit operator sbyte(JToken value)
        {
            JValue v = EnsureValue(value);
            if (v == null || !ValidateToken(v, NumberTypes, false))
            {
                throw new ArgumentException("Can not convert {0} to SByte.".FormatWith(CultureInfo.InvariantCulture, GetType(value)));
            }

#if HAVE_BIG_INTEGER
            if (v.Value is BigInteger)
            {
                return (sbyte)(BigInteger)v.Value;
            }
#endif

            return Convert.ToSByte(v.Value, CultureInfo.InvariantCulture);
        }

        /// <summary>
        /// Performs an explicit conversion from <see cref="JToken"/> to <see cref="Nullable{T}"/> of <see cref="Int32"/> .
        /// </summary>
        /// <param name="value">The value.</param>
        /// <returns>The result of the conversion.</returns>
        public static explicit operator int?(JToken value)
        {
            if (value == null)
            {
                return null;
            }

            JValue v = EnsureValue(value);
            if (v == null || !ValidateToken(v, NumberTypes, true))
            {
                throw new ArgumentException("Can not convert {0} to Int32.".FormatWith(CultureInfo.InvariantCulture, GetType(value)));
            }

#if HAVE_BIG_INTEGER
            if (v.Value is BigInteger)
            {
                return (int?)(BigInteger)v.Value;
            }
#endif

            return (v.Value != null) ? (int?)Convert.ToInt32(v.Value, CultureInfo.InvariantCulture) : null;
        }

        /// <summary>
        /// Performs an explicit conversion from <see cref="JToken"/> to <see cref="Nullable{T}"/> of <see cref="Int16"/>.
        /// </summary>
        /// <param name="value">The value.</param>
        /// <returns>The result of the conversion.</returns>
        public static explicit operator short?(JToken value)
        {
            if (value == null)
            {
                return null;
            }

            JValue v = EnsureValue(value);
            if (v == null || !ValidateToken(v, NumberTypes, true))
            {
                throw new ArgumentException("Can not convert {0} to Int16.".FormatWith(CultureInfo.InvariantCulture, GetType(value)));
            }

#if HAVE_BIG_INTEGER
            if (v.Value is BigInteger)
            {
                return (short?)(BigInteger)v.Value;
            }
#endif

            return (v.Value != null) ? (short?)Convert.ToInt16(v.Value, CultureInfo.InvariantCulture) : null;
        }

        /// <summary>
        /// Performs an explicit conversion from <see cref="JToken"/> to <see cref="Nullable{T}"/> of <see cref="UInt16"/>.
        /// </summary>
        /// <param name="value">The value.</param>
        /// <returns>The result of the conversion.</returns>
        [CLSCompliant(false)]
        public static explicit operator ushort?(JToken value)
        {
            if (value == null)
            {
                return null;
            }

            JValue v = EnsureValue(value);
            if (v == null || !ValidateToken(v, NumberTypes, true))
            {
                throw new ArgumentException("Can not convert {0} to UInt16.".FormatWith(CultureInfo.InvariantCulture, GetType(value)));
            }

#if HAVE_BIG_INTEGER
            if (v.Value is BigInteger)
            {
                return (ushort?)(BigInteger)v.Value;
            }
#endif

            return (v.Value != null) ? (ushort?)Convert.ToUInt16(v.Value, CultureInfo.InvariantCulture) : null;
        }

        /// <summary>
        /// Performs an explicit conversion from <see cref="JToken"/> to <see cref="Nullable{T}"/> of <see cref="Byte"/>.
        /// </summary>
        /// <param name="value">The value.</param>
        /// <returns>The result of the conversion.</returns>
        public static explicit operator byte?(JToken value)
        {
            if (value == null)
            {
                return null;
            }

            JValue v = EnsureValue(value);
            if (v == null || !ValidateToken(v, NumberTypes, true))
            {
                throw new ArgumentException("Can not convert {0} to Byte.".FormatWith(CultureInfo.InvariantCulture, GetType(value)));
            }

#if HAVE_BIG_INTEGER
            if (v.Value is BigInteger)
            {
                return (byte?)(BigInteger)v.Value;
            }
#endif

            return (v.Value != null) ? (byte?)Convert.ToByte(v.Value, CultureInfo.InvariantCulture) : null;
        }

        /// <summary>
        /// Performs an explicit conversion from <see cref="JToken"/> to <see cref="Nullable{T}"/> of <see cref="SByte"/>.
        /// </summary>
        /// <param name="value">The value.</param>
        /// <returns>The result of the conversion.</returns>
        [CLSCompliant(false)]
        public static explicit operator sbyte?(JToken value)
        {
            if (value == null)
            {
                return null;
            }

            JValue v = EnsureValue(value);
            if (v == null || !ValidateToken(v, NumberTypes, true))
            {
                throw new ArgumentException("Can not convert {0} to SByte.".FormatWith(CultureInfo.InvariantCulture, GetType(value)));
            }

#if HAVE_BIG_INTEGER
            if (v.Value is BigInteger)
            {
                return (sbyte?)(BigInteger)v.Value;
            }
#endif

            return (v.Value != null) ? (sbyte?)Convert.ToSByte(v.Value, CultureInfo.InvariantCulture) : null;
        }

        /// <summary>
        /// Performs an explicit conversion from <see cref="JToken"/> to <see cref="Nullable{T}"/> of <see cref="DateTime"/>.
        /// </summary>
        /// <param name="value">The value.</param>
        /// <returns>The result of the conversion.</returns>
        public static explicit operator DateTime(JToken value)
        {
            JValue v = EnsureValue(value);
            if (v == null || !ValidateToken(v, DateTimeTypes, false))
            {
                throw new ArgumentException("Can not convert {0} to DateTime.".FormatWith(CultureInfo.InvariantCulture, GetType(value)));
            }

#if HAVE_DATE_TIME_OFFSET
            if (v.Value is DateTimeOffset)
            {
                return ((DateTimeOffset)v.Value).DateTime;
            }
#endif

            return Convert.ToDateTime(v.Value, CultureInfo.InvariantCulture);
        }

        /// <summary>
        /// Performs an explicit conversion from <see cref="JToken"/> to <see cref="Nullable{T}"/> of <see cref="Int64"/>.
        /// </summary>
        /// <param name="value">The value.</param>
        /// <returns>The result of the conversion.</returns>
        public static explicit operator long?(JToken value)
        {
            if (value == null)
            {
                return null;
            }

            JValue v = EnsureValue(value);
            if (v == null || !ValidateToken(v, NumberTypes, true))
            {
                throw new ArgumentException("Can not convert {0} to Int64.".FormatWith(CultureInfo.InvariantCulture, GetType(value)));
            }

#if HAVE_BIG_INTEGER
            if (v.Value is BigInteger)
            {
                return (long?)(BigInteger)v.Value;
            }
#endif

            return (v.Value != null) ? (long?)Convert.ToInt64(v.Value, CultureInfo.InvariantCulture) : null;
        }

        /// <summary>
        /// Performs an explicit conversion from <see cref="JToken"/> to <see cref="Nullable{T}"/> of <see cref="Single"/>.
        /// </summary>
        /// <param name="value">The value.</param>
        /// <returns>The result of the conversion.</returns>
        public static explicit operator float?(JToken value)
        {
            if (value == null)
            {
                return null;
            }

            JValue v = EnsureValue(value);
            if (v == null || !ValidateToken(v, NumberTypes, true))
            {
                throw new ArgumentException("Can not convert {0} to Single.".FormatWith(CultureInfo.InvariantCulture, GetType(value)));
            }

#if HAVE_BIG_INTEGER
            if (v.Value is BigInteger)
            {
                return (float?)(BigInteger)v.Value;
            }
#endif

            return (v.Value != null) ? (float?)Convert.ToSingle(v.Value, CultureInfo.InvariantCulture) : null;
        }

        /// <summary>
        /// Performs an explicit conversion from <see cref="JToken"/> to <see cref="Decimal"/>.
        /// </summary>
        /// <param name="value">The value.</param>
        /// <returns>The result of the conversion.</returns>
        public static explicit operator decimal(JToken value)
        {
            JValue v = EnsureValue(value);
            if (v == null || !ValidateToken(v, NumberTypes, false))
            {
                throw new ArgumentException("Can not convert {0} to Decimal.".FormatWith(CultureInfo.InvariantCulture, GetType(value)));
            }

#if HAVE_BIG_INTEGER
            if (v.Value is BigInteger)
            {
                return (decimal)(BigInteger)v.Value;
            }
#endif

            return Convert.ToDecimal(v.Value, CultureInfo.InvariantCulture);
        }

        /// <summary>
        /// Performs an explicit conversion from <see cref="JToken"/> to <see cref="Nullable{T}"/> of <see cref="UInt32"/>.
        /// </summary>
        /// <param name="value">The value.</param>
        /// <returns>The result of the conversion.</returns>
        [CLSCompliant(false)]
        public static explicit operator uint?(JToken value)
        {
            if (value == null)
            {
                return null;
            }

            JValue v = EnsureValue(value);
            if (v == null || !ValidateToken(v, NumberTypes, true))
            {
                throw new ArgumentException("Can not convert {0} to UInt32.".FormatWith(CultureInfo.InvariantCulture, GetType(value)));
            }

#if HAVE_BIG_INTEGER
            if (v.Value is BigInteger)
            {
                return (uint?)(BigInteger)v.Value;
            }
#endif

            return (v.Value != null) ? (uint?)Convert.ToUInt32(v.Value, CultureInfo.InvariantCulture) : null;
        }

        /// <summary>
        /// Performs an explicit conversion from <see cref="JToken"/> to <see cref="Nullable{T}"/> of <see cref="UInt64"/>.
        /// </summary>
        /// <param name="value">The value.</param>
        /// <returns>The result of the conversion.</returns>
        [CLSCompliant(false)]
        public static explicit operator ulong?(JToken value)
        {
            if (value == null)
            {
                return null;
            }

            JValue v = EnsureValue(value);
            if (v == null || !ValidateToken(v, NumberTypes, true))
            {
                throw new ArgumentException("Can not convert {0} to UInt64.".FormatWith(CultureInfo.InvariantCulture, GetType(value)));
            }

#if HAVE_BIG_INTEGER
            if (v.Value is BigInteger)
            {
                return (ulong?)(BigInteger)v.Value;
            }
#endif

            return (v.Value != null) ? (ulong?)Convert.ToUInt64(v.Value, CultureInfo.InvariantCulture) : null;
        }

        /// <summary>
        /// Performs an explicit conversion from <see cref="JToken"/> to <see cref="Double"/>.
        /// </summary>
        /// <param name="value">The value.</param>
        /// <returns>The result of the conversion.</returns>
        public static explicit operator double(JToken value)
        {
            JValue v = EnsureValue(value);
            if (v == null || !ValidateToken(v, NumberTypes, false))
            {
                throw new ArgumentException("Can not convert {0} to Double.".FormatWith(CultureInfo.InvariantCulture, GetType(value)));
            }

#if HAVE_BIG_INTEGER
            if (v.Value is BigInteger)
            {
                return (double)(BigInteger)v.Value;
            }
#endif

            return Convert.ToDouble(v.Value, CultureInfo.InvariantCulture);
        }

        /// <summary>
        /// Performs an explicit conversion from <see cref="JToken"/> to <see cref="Single"/>.
        /// </summary>
        /// <param name="value">The value.</param>
        /// <returns>The result of the conversion.</returns>
        public static explicit operator float(JToken value)
        {
            JValue v = EnsureValue(value);
            if (v == null || !ValidateToken(v, NumberTypes, false))
            {
                throw new ArgumentException("Can not convert {0} to Single.".FormatWith(CultureInfo.InvariantCulture, GetType(value)));
            }

#if HAVE_BIG_INTEGER
            if (v.Value is BigInteger)
            {
                return (float)(BigInteger)v.Value;
            }
#endif

            return Convert.ToSingle(v.Value, CultureInfo.InvariantCulture);
        }

        /// <summary>
        /// Performs an explicit conversion from <see cref="JToken"/> to <see cref="String"/>.
        /// </summary>
        /// <param name="value">The value.</param>
        /// <returns>The result of the conversion.</returns>
        public static explicit operator string(JToken value)
        {
            if (value == null)
            {
                return null;
            }

            JValue v = EnsureValue(value);
            if (v == null || !ValidateToken(v, StringTypes, true))
            {
                throw new ArgumentException("Can not convert {0} to String.".FormatWith(CultureInfo.InvariantCulture, GetType(value)));
            }

            if (v.Value == null)
            {
                return null;
            }

            byte[] bytes = v.Value as byte[];
            if (bytes != null)
            {
                return Convert.ToBase64String(bytes);
            }

#if HAVE_BIG_INTEGER
            if (v.Value is BigInteger)
            {
                return ((BigInteger)v.Value).ToString(CultureInfo.InvariantCulture);
            }
#endif

            return Convert.ToString(v.Value, CultureInfo.InvariantCulture);
        }

        /// <summary>
        /// Performs an explicit conversion from <see cref="JToken"/> to <see cref="UInt32"/>.
        /// </summary>
        /// <param name="value">The value.</param>
        /// <returns>The result of the conversion.</returns>
        [CLSCompliant(false)]
        public static explicit operator uint(JToken value)
        {
            JValue v = EnsureValue(value);
            if (v == null || !ValidateToken(v, NumberTypes, false))
            {
                throw new ArgumentException("Can not convert {0} to UInt32.".FormatWith(CultureInfo.InvariantCulture, GetType(value)));
            }

#if HAVE_BIG_INTEGER
            if (v.Value is BigInteger)
            {
                return (uint)(BigInteger)v.Value;
            }
#endif

            return Convert.ToUInt32(v.Value, CultureInfo.InvariantCulture);
        }

        /// <summary>
        /// Performs an explicit conversion from <see cref="Newtonsoft.Json.Linq.JToken"/> to <see cref="System.UInt64"/>.
        /// </summary>
        /// <param name="value">The value.</param>
        /// <returns>The result of the conversion.</returns>
        [CLSCompliant(false)]
        public static explicit operator ulong(JToken value)
        {
            JValue v = EnsureValue(value);
            if (v == null || !ValidateToken(v, NumberTypes, false))
            {
                throw new ArgumentException("Can not convert {0} to UInt64.".FormatWith(CultureInfo.InvariantCulture, GetType(value)));
            }

#if HAVE_BIG_INTEGER
            if (v.Value is BigInteger)
            {
                return (ulong)(BigInteger)v.Value;
            }
#endif

            return Convert.ToUInt64(v.Value, CultureInfo.InvariantCulture);
        }

        /// <summary>
        /// Performs an explicit conversion from <see cref="JToken"/> to <see cref="Byte"/>[].
        /// </summary>
        /// <param name="value">The value.</param>
        /// <returns>The result of the conversion.</returns>
        public static explicit operator byte[](JToken value)
        {
            if (value == null)
            {
                return null;
            }

            JValue v = EnsureValue(value);
            if (v == null || !ValidateToken(v, BytesTypes, false))
            {
                throw new ArgumentException("Can not convert {0} to byte array.".FormatWith(CultureInfo.InvariantCulture, GetType(value)));
            }

            if (v.Value is string)
            {
                return Convert.FromBase64String(Convert.ToString(v.Value, CultureInfo.InvariantCulture));
            }
#if HAVE_BIG_INTEGER
            if (v.Value is BigInteger)
            {
                return ((BigInteger)v.Value).ToByteArray();
            }
#endif

            byte[] bytes = v.Value as byte[];
            if (bytes != null)
            {
                return bytes;
            }

            throw new ArgumentException("Can not convert {0} to byte array.".FormatWith(CultureInfo.InvariantCulture, GetType(value)));
        }

        /// <summary>
        /// Performs an explicit conversion from <see cref="JToken"/> to <see cref="Guid"/>.
        /// </summary>
        /// <param name="value">The value.</param>
        /// <returns>The result of the conversion.</returns>
        public static explicit operator Guid(JToken value)
        {
            JValue v = EnsureValue(value);
            if (v == null || !ValidateToken(v, GuidTypes, false))
            {
                throw new ArgumentException("Can not convert {0} to Guid.".FormatWith(CultureInfo.InvariantCulture, GetType(value)));
            }

            byte[] bytes = v.Value as byte[];
            if (bytes != null)
            {
                return new Guid(bytes);
            }

            return (v.Value is Guid) ? (Guid)v.Value : new Guid(Convert.ToString(v.Value, CultureInfo.InvariantCulture));
        }

        /// <summary>
        /// Performs an explicit conversion from <see cref="JToken"/> to <see cref="Nullable{T}"/> of <see cref="Guid"/> .
        /// </summary>
        /// <param name="value">The value.</param>
        /// <returns>The result of the conversion.</returns>
        public static explicit operator Guid?(JToken value)
        {
            if (value == null)
            {
                return null;
            }

            JValue v = EnsureValue(value);
            if (v == null || !ValidateToken(v, GuidTypes, true))
            {
                throw new ArgumentException("Can not convert {0} to Guid.".FormatWith(CultureInfo.InvariantCulture, GetType(value)));
            }

            if (v.Value == null)
            {
                return null;
            }

            byte[] bytes = v.Value as byte[];
            if (bytes != null)
            {
                return new Guid(bytes);
            }

            return (v.Value is Guid) ? (Guid)v.Value : new Guid(Convert.ToString(v.Value, CultureInfo.InvariantCulture));
        }

        /// <summary>
        /// Performs an explicit conversion from <see cref="JToken"/> to <see cref="TimeSpan"/>.
        /// </summary>
        /// <param name="value">The value.</param>
        /// <returns>The result of the conversion.</returns>
        public static explicit operator TimeSpan(JToken value)
        {
            JValue v = EnsureValue(value);
            if (v == null || !ValidateToken(v, TimeSpanTypes, false))
            {
                throw new ArgumentException("Can not convert {0} to TimeSpan.".FormatWith(CultureInfo.InvariantCulture, GetType(value)));
            }

            return (v.Value is TimeSpan) ? (TimeSpan)v.Value : ConvertUtils.ParseTimeSpan(Convert.ToString(v.Value, CultureInfo.InvariantCulture));
        }

        /// <summary>
        /// Performs an explicit conversion from <see cref="JToken"/> to <see cref="Nullable{T}"/> of <see cref="TimeSpan"/>.
        /// </summary>
        /// <param name="value">The value.</param>
        /// <returns>The result of the conversion.</returns>
        public static explicit operator TimeSpan?(JToken value)
        {
            if (value == null)
            {
                return null;
            }

            JValue v = EnsureValue(value);
            if (v == null || !ValidateToken(v, TimeSpanTypes, true))
            {
                throw new ArgumentException("Can not convert {0} to TimeSpan.".FormatWith(CultureInfo.InvariantCulture, GetType(value)));
            }

            if (v.Value == null)
            {
                return null;
            }

            return (v.Value is TimeSpan) ? (TimeSpan)v.Value : ConvertUtils.ParseTimeSpan(Convert.ToString(v.Value, CultureInfo.InvariantCulture));
        }

        /// <summary>
        /// Performs an explicit conversion from <see cref="JToken"/> to <see cref="Uri"/>.
        /// </summary>
        /// <param name="value">The value.</param>
        /// <returns>The result of the conversion.</returns>
        public static explicit operator Uri(JToken value)
        {
            if (value == null)
            {
                return null;
            }

            JValue v = EnsureValue(value);
            if (v == null || !ValidateToken(v, UriTypes, true))
            {
                throw new ArgumentException("Can not convert {0} to Uri.".FormatWith(CultureInfo.InvariantCulture, GetType(value)));
            }

            if (v.Value == null)
            {
                return null;
            }

            return (v.Value is Uri) ? (Uri)v.Value : new Uri(Convert.ToString(v.Value, CultureInfo.InvariantCulture));
        }

#if HAVE_BIG_INTEGER
        private static BigInteger ToBigInteger(JToken value)
        {
            JValue v = EnsureValue(value);
            if (v == null || !ValidateToken(v, BigIntegerTypes, false))
            {
                throw new ArgumentException("Can not convert {0} to BigInteger.".FormatWith(CultureInfo.InvariantCulture, GetType(value)));
            }

            return ConvertUtils.ToBigInteger(v.Value);
        }

        private static BigInteger? ToBigIntegerNullable(JToken value)
        {
            JValue v = EnsureValue(value);
            if (v == null || !ValidateToken(v, BigIntegerTypes, true))
            {
                throw new ArgumentException("Can not convert {0} to BigInteger.".FormatWith(CultureInfo.InvariantCulture, GetType(value)));
            }

            if (v.Value == null)
            {
                return null;
            }

            return ConvertUtils.ToBigInteger(v.Value);
        }
#endif
        #endregion

        #region Cast to operators
        /// <summary>
        /// Performs an implicit conversion from <see cref="Boolean"/> to <see cref="JToken"/>.
        /// </summary>
        /// <param name="value">The value to create a <see cref="JValue"/> from.</param>
        /// <returns>The <see cref="JValue"/> initialized with the specified value.</returns>
        public static implicit operator JToken(bool value)
        {
            return new JValue(value);
        }

#if HAVE_DATE_TIME_OFFSET
        /// <summary>
        /// Performs an implicit conversion from <see cref="DateTimeOffset"/> to <see cref="JToken"/>.
        /// </summary>
        /// <param name="value">The value to create a <see cref="JValue"/> from.</param>
        /// <returns>The <see cref="JValue"/> initialized with the specified value.</returns>
        public static implicit operator JToken(DateTimeOffset value)
        {
            return new JValue(value);
        }
#endif

        /// <summary>
        /// Performs an implicit conversion from <see cref="Byte"/> to <see cref="JToken"/>.
        /// </summary>
        /// <param name="value">The value to create a <see cref="JValue"/> from.</param>
        /// <returns>The <see cref="JValue"/> initialized with the specified value.</returns>
        public static implicit operator JToken(byte value)
        {
            return new JValue(value);
        }

        /// <summary>
        /// Performs an implicit conversion from <see cref="Nullable{T}"/> of <see cref="Byte"/> to <see cref="JToken"/>.
        /// </summary>
        /// <param name="value">The value to create a <see cref="JValue"/> from.</param>
        /// <returns>The <see cref="JValue"/> initialized with the specified value.</returns>
        public static implicit operator JToken(byte? value)
        {
            return new JValue(value);
        }

        /// <summary>
        /// Performs an implicit conversion from <see cref="SByte"/> to <see cref="JToken"/>.
        /// </summary>
        /// <param name="value">The value to create a <see cref="JValue"/> from.</param>
        /// <returns>The <see cref="JValue"/> initialized with the specified value.</returns>
        [CLSCompliant(false)]
        public static implicit operator JToken(sbyte value)
        {
            return new JValue(value);
        }

        /// <summary>
        /// Performs an implicit conversion from <see cref="Nullable{T}"/> of <see cref="SByte"/> to <see cref="JToken"/>.
        /// </summary>
        /// <param name="value">The value to create a <see cref="JValue"/> from.</param>
        /// <returns>The <see cref="JValue"/> initialized with the specified value.</returns>
        [CLSCompliant(false)]
        public static implicit operator JToken(sbyte? value)
        {
            return new JValue(value);
        }

        /// <summary>
        /// Performs an implicit conversion from <see cref="Nullable{T}"/> of <see cref="Boolean"/> to <see cref="JToken"/>.
        /// </summary>
        /// <param name="value">The value to create a <see cref="JValue"/> from.</param>
        /// <returns>The <see cref="JValue"/> initialized with the specified value.</returns>
        public static implicit operator JToken(bool? value)
        {
            return new JValue(value);
        }

        /// <summary>
        /// Performs an implicit conversion from <see cref="Nullable{T}"/> of <see cref="Int64"/> to <see cref="JToken"/>.
        /// </summary>
        /// <param name="value">The value to create a <see cref="JValue"/> from.</param>
        /// <returns>The <see cref="JValue"/> initialized with the specified value.</returns>
        public static implicit operator JToken(long value)
        {
            return new JValue(value);
        }

        /// <summary>
        /// Performs an implicit conversion from <see cref="Nullable{T}"/> of <see cref="DateTime"/> to <see cref="JToken"/>.
        /// </summary>
        /// <param name="value">The value to create a <see cref="JValue"/> from.</param>
        /// <returns>The <see cref="JValue"/> initialized with the specified value.</returns>
        public static implicit operator JToken(DateTime? value)
        {
            return new JValue(value);
        }

#if HAVE_DATE_TIME_OFFSET
        /// <summary>
        /// Performs an implicit conversion from <see cref="Nullable{T}"/> of <see cref="DateTimeOffset"/> to <see cref="JToken"/>.
        /// </summary>
        /// <param name="value">The value to create a <see cref="JValue"/> from.</param>
        /// <returns>The <see cref="JValue"/> initialized with the specified value.</returns>
        public static implicit operator JToken(DateTimeOffset? value)
        {
            return new JValue(value);
        }
#endif

        /// <summary>
        /// Performs an implicit conversion from <see cref="Nullable{T}"/> of <see cref="Decimal"/> to <see cref="JToken"/>.
        /// </summary>
        /// <param name="value">The value to create a <see cref="JValue"/> from.</param>
        /// <returns>The <see cref="JValue"/> initialized with the specified value.</returns>
        public static implicit operator JToken(decimal? value)
        {
            return new JValue(value);
        }

        /// <summary>
        /// Performs an implicit conversion from <see cref="Nullable{T}"/> of <see cref="Double"/> to <see cref="JToken"/>.
        /// </summary>
        /// <param name="value">The value to create a <see cref="JValue"/> from.</param>
        /// <returns>The <see cref="JValue"/> initialized with the specified value.</returns>
        public static implicit operator JToken(double? value)
        {
            return new JValue(value);
        }

        /// <summary>
        /// Performs an implicit conversion from <see cref="Int16"/> to <see cref="JToken"/>.
        /// </summary>
        /// <param name="value">The value to create a <see cref="JValue"/> from.</param>
        /// <returns>The <see cref="JValue"/> initialized with the specified value.</returns>
        [CLSCompliant(false)]
        public static implicit operator JToken(short value)
        {
            return new JValue(value);
        }

        /// <summary>
        /// Performs an implicit conversion from <see cref="UInt16"/> to <see cref="JToken"/>.
        /// </summary>
        /// <param name="value">The value to create a <see cref="JValue"/> from.</param>
        /// <returns>The <see cref="JValue"/> initialized with the specified value.</returns>
        [CLSCompliant(false)]
        public static implicit operator JToken(ushort value)
        {
            return new JValue(value);
        }

        /// <summary>
        /// Performs an implicit conversion from <see cref="Int32"/> to <see cref="JToken"/>.
        /// </summary>
        /// <param name="value">The value to create a <see cref="JValue"/> from.</param>
        /// <returns>The <see cref="JValue"/> initialized with the specified value.</returns>
        public static implicit operator JToken(int value)
        {
            return new JValue(value);
        }

        /// <summary>
        /// Performs an implicit conversion from <see cref="Nullable{T}"/> of <see cref="Int32"/> to <see cref="JToken"/>.
        /// </summary>
        /// <param name="value">The value to create a <see cref="JValue"/> from.</param>
        /// <returns>The <see cref="JValue"/> initialized with the specified value.</returns>
        public static implicit operator JToken(int? value)
        {
            return new JValue(value);
        }

        /// <summary>
        /// Performs an implicit conversion from <see cref="DateTime"/> to <see cref="JToken"/>.
        /// </summary>
        /// <param name="value">The value to create a <see cref="JValue"/> from.</param>
        /// <returns>The <see cref="JValue"/> initialized with the specified value.</returns>
        public static implicit operator JToken(DateTime value)
        {
            return new JValue(value);
        }

        /// <summary>
        /// Performs an implicit conversion from <see cref="Nullable{T}"/> of <see cref="Int64"/> to <see cref="JToken"/>.
        /// </summary>
        /// <param name="value">The value to create a <see cref="JValue"/> from.</param>
        /// <returns>The <see cref="JValue"/> initialized with the specified value.</returns>
        public static implicit operator JToken(long? value)
        {
            return new JValue(value);
        }

        /// <summary>
        /// Performs an implicit conversion from <see cref="Nullable{T}"/> of <see cref="Single"/> to <see cref="JToken"/>.
        /// </summary>
        /// <param name="value">The value to create a <see cref="JValue"/> from.</param>
        /// <returns>The <see cref="JValue"/> initialized with the specified value.</returns>
        public static implicit operator JToken(float? value)
        {
            return new JValue(value);
        }

        /// <summary>
        /// Performs an implicit conversion from <see cref="Decimal"/> to <see cref="JToken"/>.
        /// </summary>
        /// <param name="value">The value to create a <see cref="JValue"/> from.</param>
        /// <returns>The <see cref="JValue"/> initialized with the specified value.</returns>
        public static implicit operator JToken(decimal value)
        {
            return new JValue(value);
        }

        /// <summary>
        /// Performs an implicit conversion from <see cref="Nullable{T}"/> of <see cref="Int16"/> to <see cref="JToken"/>.
        /// </summary>
        /// <param name="value">The value to create a <see cref="JValue"/> from.</param>
        /// <returns>The <see cref="JValue"/> initialized with the specified value.</returns>
        [CLSCompliant(false)]
        public static implicit operator JToken(short? value)
        {
            return new JValue(value);
        }

        /// <summary>
        /// Performs an implicit conversion from <see cref="Nullable{T}"/> of <see cref="UInt16"/> to <see cref="JToken"/>.
        /// </summary>
        /// <param name="value">The value to create a <see cref="JValue"/> from.</param>
        /// <returns>The <see cref="JValue"/> initialized with the specified value.</returns>
        [CLSCompliant(false)]
        public static implicit operator JToken(ushort? value)
        {
            return new JValue(value);
        }

        /// <summary>
        /// Performs an implicit conversion from <see cref="Nullable{T}"/> of <see cref="UInt32"/> to <see cref="JToken"/>.
        /// </summary>
        /// <param name="value">The value to create a <see cref="JValue"/> from.</param>
        /// <returns>The <see cref="JValue"/> initialized with the specified value.</returns>
        [CLSCompliant(false)]
        public static implicit operator JToken(uint? value)
        {
            return new JValue(value);
        }

        /// <summary>
        /// Performs an implicit conversion from <see cref="Nullable{T}"/> of <see cref="UInt64"/> to <see cref="JToken"/>.
        /// </summary>
        /// <param name="value">The value to create a <see cref="JValue"/> from.</param>
        /// <returns>The <see cref="JValue"/> initialized with the specified value.</returns>
        [CLSCompliant(false)]
        public static implicit operator JToken(ulong? value)
        {
            return new JValue(value);
        }

        /// <summary>
        /// Performs an implicit conversion from <see cref="Double"/> to <see cref="JToken"/>.
        /// </summary>
        /// <param name="value">The value to create a <see cref="JValue"/> from.</param>
        /// <returns>The <see cref="JValue"/> initialized with the specified value.</returns>
        public static implicit operator JToken(double value)
        {
            return new JValue(value);
        }

        /// <summary>
        /// Performs an implicit conversion from <see cref="Single"/> to <see cref="JToken"/>.
        /// </summary>
        /// <param name="value">The value to create a <see cref="JValue"/> from.</param>
        /// <returns>The <see cref="JValue"/> initialized with the specified value.</returns>
        public static implicit operator JToken(float value)
        {
            return new JValue(value);
        }

        /// <summary>
        /// Performs an implicit conversion from <see cref="String"/> to <see cref="JToken"/>.
        /// </summary>
        /// <param name="value">The value to create a <see cref="JValue"/> from.</param>
        /// <returns>The <see cref="JValue"/> initialized with the specified value.</returns>
        public static implicit operator JToken(string value)
        {
            return new JValue(value);
        }

        /// <summary>
        /// Performs an implicit conversion from <see cref="UInt32"/> to <see cref="JToken"/>.
        /// </summary>
        /// <param name="value">The value to create a <see cref="JValue"/> from.</param>
        /// <returns>The <see cref="JValue"/> initialized with the specified value.</returns>
        [CLSCompliant(false)]
        public static implicit operator JToken(uint value)
        {
            return new JValue(value);
        }

        /// <summary>
        /// Performs an implicit conversion from <see cref="UInt64"/> to <see cref="JToken"/>.
        /// </summary>
        /// <param name="value">The value to create a <see cref="JValue"/> from.</param>
        /// <returns>The <see cref="JValue"/> initialized with the specified value.</returns>
        [CLSCompliant(false)]
        public static implicit operator JToken(ulong value)
        {
            return new JValue(value);
        }

        /// <summary>
        /// Performs an implicit conversion from <see cref="Byte"/>[] to <see cref="JToken"/>.
        /// </summary>
        /// <param name="value">The value to create a <see cref="JValue"/> from.</param>
        /// <returns>The <see cref="JValue"/> initialized with the specified value.</returns>
        public static implicit operator JToken(byte[] value)
        {
            return new JValue(value);
        }

        /// <summary>
        /// Performs an implicit conversion from <see cref="Uri"/> to <see cref="JToken"/>.
        /// </summary>
        /// <param name="value">The value to create a <see cref="JValue"/> from.</param>
        /// <returns>The <see cref="JValue"/> initialized with the specified value.</returns>
        public static implicit operator JToken(Uri value)
        {
            return new JValue(value);
        }

        /// <summary>
        /// Performs an implicit conversion from <see cref="TimeSpan"/> to <see cref="JToken"/>.
        /// </summary>
        /// <param name="value">The value to create a <see cref="JValue"/> from.</param>
        /// <returns>The <see cref="JValue"/> initialized with the specified value.</returns>
        public static implicit operator JToken(TimeSpan value)
        {
            return new JValue(value);
        }

        /// <summary>
        /// Performs an implicit conversion from <see cref="Nullable{T}"/> of <see cref="TimeSpan"/> to <see cref="JToken"/>.
        /// </summary>
        /// <param name="value">The value to create a <see cref="JValue"/> from.</param>
        /// <returns>The <see cref="JValue"/> initialized with the specified value.</returns>
        public static implicit operator JToken(TimeSpan? value)
        {
            return new JValue(value);
        }

        /// <summary>
        /// Performs an implicit conversion from <see cref="Guid"/> to <see cref="JToken"/>.
        /// </summary>
        /// <param name="value">The value to create a <see cref="JValue"/> from.</param>
        /// <returns>The <see cref="JValue"/> initialized with the specified value.</returns>
        public static implicit operator JToken(Guid value)
        {
            return new JValue(value);
        }

        /// <summary>
        /// Performs an implicit conversion from <see cref="Nullable{T}"/> of <see cref="Guid"/> to <see cref="JToken"/>.
        /// </summary>
        /// <param name="value">The value to create a <see cref="JValue"/> from.</param>
        /// <returns>The <see cref="JValue"/> initialized with the specified value.</returns>
        public static implicit operator JToken(Guid? value)
        {
            return new JValue(value);
        }
        #endregion

        IEnumerator IEnumerable.GetEnumerator()
        {
            return ((IEnumerable<JToken>)this).GetEnumerator();
        }

        IEnumerator<JToken> IEnumerable<JToken>.GetEnumerator()
        {
            return Children().GetEnumerator();
        }

        internal abstract int GetDeepHashCode();

        IJEnumerable<JToken> IJEnumerable<JToken>.this[object key]
        {
            get { return this[key]; }
        }

        /// <summary>
        /// Creates a <see cref="JsonReader"/> for this token.
        /// </summary>
        /// <returns>A <see cref="JsonReader"/> that can be used to read this token and its descendants.</returns>
        public JsonReader CreateReader()
        {
            return new JTokenReader(this);
        }

        internal static JToken FromObjectInternal(object o, JsonSerializer jsonSerializer)
        {
            ValidationUtils.ArgumentNotNull(o, nameof(o));
            ValidationUtils.ArgumentNotNull(jsonSerializer, nameof(jsonSerializer));

            JToken token;
            using (JTokenWriter jsonWriter = new JTokenWriter())
            {
                jsonSerializer.Serialize(jsonWriter, o);
                token = jsonWriter.Token;
            }

            return token;
        }

        /// <summary>
        /// Creates a <see cref="JToken"/> from an object.
        /// </summary>
        /// <param name="o">The object that will be used to create <see cref="JToken"/>.</param>
        /// <returns>A <see cref="JToken"/> with the value of the specified object.</returns>
        public static JToken FromObject(object o)
        {
            return FromObjectInternal(o, JsonSerializer.CreateDefault());
        }

        /// <summary>
        /// Creates a <see cref="JToken"/> from an object using the specified <see cref="JsonSerializer"/>.
        /// </summary>
        /// <param name="o">The object that will be used to create <see cref="JToken"/>.</param>
        /// <param name="jsonSerializer">The <see cref="JsonSerializer"/> that will be used when reading the object.</param>
        /// <returns>A <see cref="JToken"/> with the value of the specified object.</returns>
        public static JToken FromObject(object o, JsonSerializer jsonSerializer)
        {
            return FromObjectInternal(o, jsonSerializer);
        }

        /// <summary>
        /// Creates an instance of the specified .NET type from the <see cref="JToken"/>.
        /// </summary>
        /// <typeparam name="T">The object type that the token will be deserialized to.</typeparam>
        /// <returns>The new object created from the JSON value.</returns>
        public T ToObject<T>()
        {
            return (T)ToObject(typeof(T));
        }

        /// <summary>
        /// Creates an instance of the specified .NET type from the <see cref="JToken"/>.
        /// </summary>
        /// <param name="objectType">The object type that the token will be deserialized to.</param>
        /// <returns>The new object created from the JSON value.</returns>
        public object ToObject(Type objectType)
        {
            if (JsonConvert.DefaultSettings == null)
            {
                bool isEnum;
                PrimitiveTypeCode typeCode = ConvertUtils.GetTypeCode(objectType, out isEnum);

                if (isEnum)
                {
                    if (Type == JTokenType.String)
                    {
                        try
                        {
                            // use serializer so JsonConverter(typeof(StringEnumConverter)) + EnumMemberAttributes are respected
                            return ToObject(objectType, JsonSerializer.CreateDefault());
                        }
                        catch (Exception ex)
                        {
                            Type enumType = objectType.IsEnum() ? objectType : Nullable.GetUnderlyingType(objectType);
                            throw new ArgumentException("Could not convert '{0}' to {1}.".FormatWith(CultureInfo.InvariantCulture, (string)this, enumType.Name), ex);
                        }
                    }

                    if (Type == JTokenType.Integer)
                    {
                        Type enumType = objectType.IsEnum() ? objectType : Nullable.GetUnderlyingType(objectType);
                        return Enum.ToObject(enumType, ((JValue)this).Value);
                    }
                }

                switch (typeCode)
                {
                    case PrimitiveTypeCode.BooleanNullable:
                        return (bool?)this;
                    case PrimitiveTypeCode.Boolean:
                        return (bool)this;
                    case PrimitiveTypeCode.CharNullable:
                        return (char?)this;
                    case PrimitiveTypeCode.Char:
                        return (char)this;
                    case PrimitiveTypeCode.SByte:
                        return (sbyte)this;
                    case PrimitiveTypeCode.SByteNullable:
                        return (sbyte?)this;
                    case PrimitiveTypeCode.ByteNullable:
                        return (byte?)this;
                    case PrimitiveTypeCode.Byte:
                        return (byte)this;
                    case PrimitiveTypeCode.Int16Nullable:
                        return (short?)this;
                    case PrimitiveTypeCode.Int16:
                        return (short)this;
                    case PrimitiveTypeCode.UInt16Nullable:
                        return (ushort?)this;
                    case PrimitiveTypeCode.UInt16:
                        return (ushort)this;
                    case PrimitiveTypeCode.Int32Nullable:
                        return (int?)this;
                    case PrimitiveTypeCode.Int32:
                        return (int)this;
                    case PrimitiveTypeCode.UInt32Nullable:
                        return (uint?)this;
                    case PrimitiveTypeCode.UInt32:
                        return (uint)this;
                    case PrimitiveTypeCode.Int64Nullable:
                        return (long?)this;
                    case PrimitiveTypeCode.Int64:
                        return (long)this;
                    case PrimitiveTypeCode.UInt64Nullable:
                        return (ulong?)this;
                    case PrimitiveTypeCode.UInt64:
                        return (ulong)this;
                    case PrimitiveTypeCode.SingleNullable:
                        return (float?)this;
                    case PrimitiveTypeCode.Single:
                        return (float)this;
                    case PrimitiveTypeCode.DoubleNullable:
                        return (double?)this;
                    case PrimitiveTypeCode.Double:
                        return (double)this;
                    case PrimitiveTypeCode.DecimalNullable:
                        return (decimal?)this;
                    case PrimitiveTypeCode.Decimal:
                        return (decimal)this;
                    case PrimitiveTypeCode.DateTimeNullable:
                        return (DateTime?)this;
                    case PrimitiveTypeCode.DateTime:
                        return (DateTime)this;
#if HAVE_DATE_TIME_OFFSET
                    case PrimitiveTypeCode.DateTimeOffsetNullable:
                        return (DateTimeOffset?)this;
                    case PrimitiveTypeCode.DateTimeOffset:
                        return (DateTimeOffset)this;
#endif
                    case PrimitiveTypeCode.String:
                        return (string)this;
                    case PrimitiveTypeCode.GuidNullable:
                        return (Guid?)this;
                    case PrimitiveTypeCode.Guid:
                        return (Guid)this;
                    case PrimitiveTypeCode.Uri:
                        return (Uri)this;
                    case PrimitiveTypeCode.TimeSpanNullable:
                        return (TimeSpan?)this;
                    case PrimitiveTypeCode.TimeSpan:
                        return (TimeSpan)this;
#if HAVE_BIG_INTEGER
                    case PrimitiveTypeCode.BigIntegerNullable:
                        return ToBigIntegerNullable(this);
                    case PrimitiveTypeCode.BigInteger:
                        return ToBigInteger(this);
#endif
                }
            }

            return ToObject(objectType, JsonSerializer.CreateDefault());
        }

        /// <summary>
        /// Creates an instance of the specified .NET type from the <see cref="JToken"/> using the specified <see cref="JsonSerializer"/>.
        /// </summary>
        /// <typeparam name="T">The object type that the token will be deserialized to.</typeparam>
        /// <param name="jsonSerializer">The <see cref="JsonSerializer"/> that will be used when creating the object.</param>
        /// <returns>The new object created from the JSON value.</returns>
        public T ToObject<T>(JsonSerializer jsonSerializer)
        {
            return (T)ToObject(typeof(T), jsonSerializer);
        }

        /// <summary>
        /// Creates an instance of the specified .NET type from the <see cref="JToken"/> using the specified <see cref="JsonSerializer"/>.
        /// </summary>
        /// <param name="objectType">The object type that the token will be deserialized to.</param>
        /// <param name="jsonSerializer">The <see cref="JsonSerializer"/> that will be used when creating the object.</param>
        /// <returns>The new object created from the JSON value.</returns>
        public object ToObject(Type objectType, JsonSerializer jsonSerializer)
        {
            ValidationUtils.ArgumentNotNull(jsonSerializer, nameof(jsonSerializer));

            using (JTokenReader jsonReader = new JTokenReader(this))
            {
                return jsonSerializer.Deserialize(jsonReader, objectType);
            }
        }

        /// <summary>
        /// Creates a <see cref="JToken"/> from a <see cref="JsonReader"/>.
        /// </summary>
        /// <param name="reader">A <see cref="JsonReader"/> positioned at the token to read into this <see cref="JToken"/>.</param>
        /// <returns>
        /// A <see cref="JToken"/> that contains the token and its descendant tokens
        /// that were read from the reader. The runtime type of the token is determined
        /// by the token type of the first token encountered in the reader.
        /// </returns>
        public static JToken ReadFrom(JsonReader reader)
        {
            return ReadFrom(reader, null);
        }

        /// <summary>
        /// Creates a <see cref="JToken"/> from a <see cref="JsonReader"/>.
        /// </summary>
        /// <param name="reader">An <see cref="JsonReader"/> positioned at the token to read into this <see cref="JToken"/>.</param>
        /// <param name="settings">The <see cref="JsonLoadSettings"/> used to load the JSON.
        /// If this is <c>null</c>, default load settings will be used.</param>
        /// <returns>
        /// A <see cref="JToken"/> that contains the token and its descendant tokens
        /// that were read from the reader. The runtime type of the token is determined
        /// by the token type of the first token encountered in the reader.
        /// </returns>
        public static JToken ReadFrom(JsonReader reader, JsonLoadSettings settings)
        {
            ValidationUtils.ArgumentNotNull(reader, nameof(reader));

            if (reader.TokenType == JsonToken.None)
            {
                bool hasContent = (settings != null && settings.CommentHandling == CommentHandling.Ignore)
                    ? reader.ReadAndMoveToContent()
                    : reader.Read();

                if (!hasContent)
                {
                    throw JsonReaderException.Create(reader, "Error reading JToken from JsonReader.");
                }
            }

            IJsonLineInfo lineInfo = reader as IJsonLineInfo;

            switch (reader.TokenType)
            {
                case JsonToken.StartObject:
                    return JObject.Load(reader, settings);
                case JsonToken.StartArray:
                    return JArray.Load(reader, settings);
                case JsonToken.StartConstructor:
                    return JConstructor.Load(reader, settings);
                case JsonToken.PropertyName:
                    return JProperty.Load(reader, settings);
                case JsonToken.String:
                case JsonToken.Integer:
                case JsonToken.Float:
                case JsonToken.Date:
                case JsonToken.Boolean:
                case JsonToken.Bytes:
                    JValue v = new JValue(reader.Value);
                    v.SetLineInfo(lineInfo, settings);
                    return v;
                case JsonToken.Comment:
                    v = JValue.CreateComment(reader.Value.ToString());
                    v.SetLineInfo(lineInfo, settings);
                    return v;
                case JsonToken.Null:
                    v = JValue.CreateNull();
                    v.SetLineInfo(lineInfo, settings);
                    return v;
                case JsonToken.Undefined:
                    v = JValue.CreateUndefined();
                    v.SetLineInfo(lineInfo, settings);
                    return v;
                default:
                    throw JsonReaderException.Create(reader, "Error reading JToken from JsonReader. Unexpected token: {0}".FormatWith(CultureInfo.InvariantCulture, reader.TokenType));
            }
        }

        /// <summary>
        /// Load a <see cref="JToken"/> from a string that contains JSON.
        /// </summary>
        /// <param name="json">A <see cref="String"/> that contains JSON.</param>
        /// <returns>A <see cref="JToken"/> populated from the string that contains JSON.</returns>
        public static JToken Parse(string json)
        {
            return Parse(json, null);
        }

        /// <summary>
        /// Load a <see cref="JToken"/> from a string that contains JSON.
        /// </summary>
        /// <param name="json">A <see cref="String"/> that contains JSON.</param>
        /// <param name="settings">The <see cref="JsonLoadSettings"/> used to load the JSON.
        /// If this is <c>null</c>, default load settings will be used.</param>
        /// <returns>A <see cref="JToken"/> populated from the string that contains JSON.</returns>
        public static JToken Parse(string json, JsonLoadSettings settings)
        {
            using (JsonReader reader = new JsonTextReader(new StringReader(json)))
            {
                JToken t = Load(reader, settings);

                if (reader.Read() && reader.TokenType != JsonToken.Comment)
                {
                    throw JsonReaderException.Create(reader, "Additional text found in JSON string after parsing content.");
                }

                return t;
            }
        }

        /// <summary>
        /// Creates a <see cref="JToken"/> from a <see cref="JsonReader"/>.
        /// </summary>
        /// <param name="reader">A <see cref="JsonReader"/> positioned at the token to read into this <see cref="JToken"/>.</param>
        /// <param name="settings">The <see cref="JsonLoadSettings"/> used to load the JSON.
        /// If this is <c>null</c>, default load settings will be used.</param>
        /// <returns>
        /// A <see cref="JToken"/> that contains the token and its descendant tokens
        /// that were read from the reader. The runtime type of the token is determined
        /// by the token type of the first token encountered in the reader.
        /// </returns>
        public static JToken Load(JsonReader reader, JsonLoadSettings settings)
        {
            return ReadFrom(reader, settings);
        }

        /// <summary>
        /// Creates a <see cref="JToken"/> from a <see cref="JsonReader"/>.
        /// </summary>
        /// <param name="reader">A <see cref="JsonReader"/> positioned at the token to read into this <see cref="JToken"/>.</param>
        /// <returns>
        /// A <see cref="JToken"/> that contains the token and its descendant tokens
        /// that were read from the reader. The runtime type of the token is determined
        /// by the token type of the first token encountered in the reader.
        /// </returns>
        public static JToken Load(JsonReader reader)
        {
            return Load(reader, null);
        }

        internal void SetLineInfo(IJsonLineInfo lineInfo, JsonLoadSettings settings)
        {
            if (settings != null && settings.LineInfoHandling == LineInfoHandling.Load)
            {
                return;
            }

            if (lineInfo == null || !lineInfo.HasLineInfo())
            {
                return;
            }

            SetLineInfo(lineInfo.LineNumber, lineInfo.LinePosition);
        }

        private class LineInfoAnnotation
        {
            internal readonly int LineNumber;
            internal readonly int LinePosition;

            public LineInfoAnnotation(int lineNumber, int linePosition)
            {
                LineNumber = lineNumber;
                LinePosition = linePosition;
            }
        }

        internal void SetLineInfo(int lineNumber, int linePosition)
        {
            AddAnnotation(new LineInfoAnnotation(lineNumber, linePosition));
        }

        bool IJsonLineInfo.HasLineInfo()
        {
            return (Annotation<LineInfoAnnotation>() != null);
        }

        int IJsonLineInfo.LineNumber
        {
            get
            {
                LineInfoAnnotation annotation = Annotation<LineInfoAnnotation>();
                if (annotation != null)
                {
                    return annotation.LineNumber;
                }

                return 0;
            }
        }

        int IJsonLineInfo.LinePosition
        {
            get
            {
                LineInfoAnnotation annotation = Annotation<LineInfoAnnotation>();
                if (annotation != null)
                {
                    return annotation.LinePosition;
                }

                return 0;
            }
        }

        /// <summary>
        /// Selects a <see cref="JToken"/> using a JPath expression. Selects the token that matches the object path.
        /// </summary>
        /// <param name="path">
        /// A <see cref="String"/> that contains a JPath expression.
        /// </param>
        /// <returns>A <see cref="JToken"/>, or <c>null</c>.</returns>
        public JToken SelectToken(string path)
        {
            return SelectToken(path, false);
        }

        /// <summary>
        /// Selects a <see cref="JToken"/> using a JPath expression. Selects the token that matches the object path.
        /// </summary>
        /// <param name="path">
        /// A <see cref="String"/> that contains a JPath expression.
        /// </param>
        /// <param name="errorWhenNoMatch">A flag to indicate whether an error should be thrown if no tokens are found when evaluating part of the expression.</param>
        /// <returns>A <see cref="JToken"/>.</returns>
        public JToken SelectToken(string path, bool errorWhenNoMatch)
        {
            JPath p = new JPath(path);

            JToken token = null;
            foreach (JToken t in p.Evaluate(this, this, errorWhenNoMatch))
            {
                if (token != null)
                {
                    throw new JsonException("Path returned multiple tokens.");
                }

                token = t;
            }

            return token;
        }

        /// <summary>
        /// Selects a collection of elements using a JPath expression.
        /// </summary>
        /// <param name="path">
        /// A <see cref="String"/> that contains a JPath expression.
        /// </param>
        /// <returns>An <see cref="IEnumerable{T}"/> of <see cref="JToken"/> that contains the selected elements.</returns>
        public IEnumerable<JToken> SelectTokens(string path)
        {
            return SelectTokens(path, false);
        }

        /// <summary>
        /// Selects a collection of elements using a JPath expression.
        /// </summary>
        /// <param name="path">
        /// A <see cref="String"/> that contains a JPath expression.
        /// </param>
        /// <param name="errorWhenNoMatch">A flag to indicate whether an error should be thrown if no tokens are found when evaluating part of the expression.</param>
        /// <returns>An <see cref="IEnumerable{T}"/> of <see cref="JToken"/> that contains the selected elements.</returns>
        public IEnumerable<JToken> SelectTokens(string path, bool errorWhenNoMatch)
        {
            JPath p = new JPath(path);
            return p.Evaluate(this, this, errorWhenNoMatch);
        }

#if HAVE_DYNAMIC
        /// <summary>
        /// Returns the <see cref="DynamicMetaObject"/> responsible for binding operations performed on this object.
        /// </summary>
        /// <param name="parameter">The expression tree representation of the runtime value.</param>
        /// <returns>
        /// The <see cref="DynamicMetaObject"/> to bind this object.
        /// </returns>
        protected virtual DynamicMetaObject GetMetaObject(Expression parameter)
        {
            return new DynamicProxyMetaObject<JToken>(parameter, this, new DynamicProxy<JToken>());
        }

        /// <summary>
        /// Returns the <see cref="DynamicMetaObject"/> responsible for binding operations performed on this object.
        /// </summary>
        /// <param name="parameter">The expression tree representation of the runtime value.</param>
        /// <returns>
        /// The <see cref="DynamicMetaObject"/> to bind this object.
        /// </returns>
        DynamicMetaObject IDynamicMetaObjectProvider.GetMetaObject(Expression parameter)
        {
            return GetMetaObject(parameter);
        }
#endif

#if HAVE_ICLONEABLE
        object ICloneable.Clone()
        {
            return DeepClone();
        }
#endif

        /// <summary>
        /// Creates a new instance of the <see cref="JToken"/>. All child tokens are recursively cloned.
        /// </summary>
        /// <returns>A new instance of the <see cref="JToken"/>.</returns>
        public JToken DeepClone()
        {
            return CloneToken();
        }

        /// <summary>
        /// Adds an object to the annotation list of this <see cref="JToken"/>.
        /// </summary>
        /// <param name="annotation">The annotation to add.</param>
        public void AddAnnotation(object annotation)
        {
            if (annotation == null)
            {
                throw new ArgumentNullException(nameof(annotation));
            }

            if (_annotations == null)
            {
                _annotations = (annotation is object[]) ? new[] { annotation } : annotation;
            }
            else
            {
                object[] annotations = _annotations as object[];
                if (annotations == null)
                {
                    _annotations = new[] { _annotations, annotation };
                }
                else
                {
                    int index = 0;
                    while (index < annotations.Length && annotations[index] != null)
                    {
                        index++;
                    }
                    if (index == annotations.Length)
                    {
                        Array.Resize(ref annotations, index * 2);
                        _annotations = annotations;
                    }
                    annotations[index] = annotation;
                }
            }
        }

        /// <summary>
        /// Get the first annotation object of the specified type from this <see cref="JToken"/>.
        /// </summary>
        /// <typeparam name="T">The type of the annotation to retrieve.</typeparam>
        /// <returns>The first annotation object that matches the specified type, or <c>null</c> if no annotation is of the specified type.</returns>
        public T Annotation<T>() where T : class
        {
            if (_annotations != null)
            {
                object[] annotations = _annotations as object[];
                if (annotations == null)
                {
                    return (_annotations as T);
                }
                for (int i = 0; i < annotations.Length; i++)
                {
                    object annotation = annotations[i];
                    if (annotation == null)
                    {
                        break;
                    }

                    T local = annotation as T;
                    if (local != null)
                    {
                        return local;
                    }
                }
            }

            return default(T);
        }

        /// <summary>
        /// Gets the first annotation object of the specified type from this <see cref="JToken"/>.
        /// </summary>
        /// <param name="type">The <see cref="Type"/> of the annotation to retrieve.</param>
        /// <returns>The first annotation object that matches the specified type, or <c>null</c> if no annotation is of the specified type.</returns>
        public object Annotation(Type type)
        {
            if (type == null)
            {
                throw new ArgumentNullException(nameof(type));
            }

            if (_annotations != null)
            {
                object[] annotations = _annotations as object[];
                if (annotations == null)
                {
                    if (type.IsInstanceOfType(_annotations))
                    {
                        return _annotations;
                    }
                }
                else
                {
                    for (int i = 0; i < annotations.Length; i++)
                    {
                        object o = annotations[i];
                        if (o == null)
                        {
                            break;
                        }

                        if (type.IsInstanceOfType(o))
                        {
                            return o;
                        }
                    }
                }
            }

            return null;
        }

        /// <summary>
        /// Gets a collection of annotations of the specified type for this <see cref="JToken"/>.
        /// </summary>
        /// <typeparam name="T">The type of the annotations to retrieve.</typeparam>
        /// <returns>An <see cref="IEnumerable{T}"/> that contains the annotations for this <see cref="JToken"/>.</returns>
        public IEnumerable<T> Annotations<T>() where T : class
        {
            if (_annotations == null)
            {
                yield break;
            }

            object[] annotations = _annotations as object[];
            if (annotations != null)
            {
                for (int i = 0; i < annotations.Length; i++)
                {
                    object o = annotations[i];
                    if (o == null)
                    {
                        break;
                    }

                    T casted = o as T;
                    if (casted != null)
                    {
                        yield return casted;
                    }
                }
                yield break;
            }

            T annotation = _annotations as T;
            if (annotation == null)
            {
                yield break;
            }

            yield return annotation;
        }

        /// <summary>
        /// Gets a collection of annotations of the specified type for this <see cref="JToken"/>.
        /// </summary>
        /// <param name="type">The <see cref="Type"/> of the annotations to retrieve.</param>
        /// <returns>An <see cref="IEnumerable{T}"/> of <see cref="Object"/> that contains the annotations that match the specified type for this <see cref="JToken"/>.</returns>
        public IEnumerable<object> Annotations(Type type)
        {
            if (type == null)
            {
                throw new ArgumentNullException(nameof(type));
            }

            if (_annotations == null)
            {
                yield break;
            }

            object[] annotations = _annotations as object[];
            if (annotations != null)
            {
                for (int i = 0; i < annotations.Length; i++)
                {
                    object o = annotations[i];
                    if (o == null)
                    {
                        break;
                    }

                    if (type.IsInstanceOfType(o))
                    {
                        yield return o;
                    }
                }
                yield break;
            }

            if (!type.IsInstanceOfType(_annotations))
            {
                yield break;
            }

            yield return _annotations;
        }

        /// <summary>
        /// Removes the annotations of the specified type from this <see cref="JToken"/>.
        /// </summary>
        /// <typeparam name="T">The type of annotations to remove.</typeparam>
        public void RemoveAnnotations<T>() where T : class
        {
            if (_annotations != null)
            {
                object[] annotations = _annotations as object[];
                if (annotations == null)
                {
                    if (_annotations is T)
                    {
                        _annotations = null;
                    }
                }
                else
                {
                    int index = 0;
                    int keepCount = 0;
                    while (index < annotations.Length)
                    {
                        object obj2 = annotations[index];
                        if (obj2 == null)
                        {
                            break;
                        }

                        if (!(obj2 is T))
                        {
                            annotations[keepCount++] = obj2;
                        }

                        index++;
                    }

                    if (keepCount != 0)
                    {
                        while (keepCount < index)
                        {
                            annotations[keepCount++] = null;
                        }
                    }
                    else
                    {
                        _annotations = null;
                    }
                }
            }
        }

        /// <summary>
        /// Removes the annotations of the specified type from this <see cref="JToken"/>.
        /// </summary>
        /// <param name="type">The <see cref="Type"/> of annotations to remove.</param>
        public void RemoveAnnotations(Type type)
        {
            if (type == null)
            {
                throw new ArgumentNullException(nameof(type));
            }

            if (_annotations != null)
            {
                object[] annotations = _annotations as object[];
                if (annotations == null)
                {
                    if (type.IsInstanceOfType(_annotations))
                    {
                        _annotations = null;
                    }
                }
                else
                {
                    int index = 0;
                    int keepCount = 0;
                    while (index < annotations.Length)
                    {
                        object o = annotations[index];
                        if (o == null)
                        {
                            break;
                        }

                        if (!type.IsInstanceOfType(o))
                        {
                            annotations[keepCount++] = o;
                        }

                        index++;
                    }

                    if (keepCount != 0)
                    {
                        while (keepCount < index)
                        {
                            annotations[keepCount++] = null;
                        }
                    }
                    else
                    {
                        _annotations = null;
                    }
                }
            }
        }
    }
}<|MERGE_RESOLUTION|>--- conflicted
+++ resolved
@@ -51,13 +51,8 @@
     /// <summary>
     /// Represents an abstract JSON token.
     /// </summary>
-<<<<<<< HEAD
-    public abstract class JToken : IJEnumerable<JToken>, IJsonLineInfo
+    public abstract partial class JToken : IJEnumerable<JToken>, IJsonLineInfo
 #if HAVE_ICLONEABLE
-=======
-    public abstract partial class JToken : IJEnumerable<JToken>, IJsonLineInfo
-#if !(DOTNET || PORTABLE40 || PORTABLE)
->>>>>>> 0654fa58
         , ICloneable
 #endif
 #if HAVE_DYNAMIC
