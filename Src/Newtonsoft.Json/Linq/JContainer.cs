﻿#region License
// Copyright (c) 2007 James Newton-King
//
// Permission is hereby granted, free of charge, to any person
// obtaining a copy of this software and associated documentation
// files (the "Software"), to deal in the Software without
// restriction, including without limitation the rights to use,
// copy, modify, merge, publish, distribute, sublicense, and/or sell
// copies of the Software, and to permit persons to whom the
// Software is furnished to do so, subject to the following
// conditions:
//
// The above copyright notice and this permission notice shall be
// included in all copies or substantial portions of the Software.
//
// THE SOFTWARE IS PROVIDED "AS IS", WITHOUT WARRANTY OF ANY KIND,
// EXPRESS OR IMPLIED, INCLUDING BUT NOT LIMITED TO THE WARRANTIES
// OF MERCHANTABILITY, FITNESS FOR A PARTICULAR PURPOSE AND
// NONINFRINGEMENT. IN NO EVENT SHALL THE AUTHORS OR COPYRIGHT
// HOLDERS BE LIABLE FOR ANY CLAIM, DAMAGES OR OTHER LIABILITY,
// WHETHER IN AN ACTION OF CONTRACT, TORT OR OTHERWISE, ARISING
// FROM, OUT OF OR IN CONNECTION WITH THE SOFTWARE OR THE USE OR
// OTHER DEALINGS IN THE SOFTWARE.
#endregion

using System;
using System.Collections.Generic;
#if !PORTABLE40
using System.Collections.Specialized;
#endif
using System.Threading;
using Newtonsoft.Json.Utilities;
using System.Collections;
using System.Globalization;
using System.ComponentModel;
#if !HAVE_LINQ
using Newtonsoft.Json.Utilities.LinqBridge;
#else
using System.Linq;

#endif

namespace Newtonsoft.Json.Linq
{
    /// <summary>
    /// Represents a token that can contain other tokens.
    /// </summary>
<<<<<<< HEAD
    public abstract class JContainer : JToken, IList<JToken>
#if HAVE_COMPONENTMODEL
=======
    public abstract partial class JContainer : JToken, IList<JToken>
#if !(DOTNET || PORTABLE || PORTABLE40)
>>>>>>> 0654fa58
        , ITypedList, IBindingList
#endif
        , IList
#if HAVE_INOTIFY_COLLECTION_CHANGED
        , INotifyCollectionChanged
#endif
    {
#if HAVE_COMPONENTMODEL
        internal ListChangedEventHandler _listChanged;
        internal AddingNewEventHandler _addingNew;

        /// <summary>
        /// Occurs when the list changes or an item in the list changes.
        /// </summary>
        public event ListChangedEventHandler ListChanged
        {
            add { _listChanged += value; }
            remove { _listChanged -= value; }
        }

        /// <summary>
        /// Occurs before an item is added to the collection.
        /// </summary>
        public event AddingNewEventHandler AddingNew
        {
            add { _addingNew += value; }
            remove { _addingNew -= value; }
        }
#endif
#if HAVE_INOTIFY_COLLECTION_CHANGED
        internal NotifyCollectionChangedEventHandler _collectionChanged;

        /// <summary>
        /// Occurs when the items list of the collection has changed, or the collection is reset.
        /// </summary>
        public event NotifyCollectionChangedEventHandler CollectionChanged
        {
            add { _collectionChanged += value; }
            remove { _collectionChanged -= value; }
        }
#endif

        /// <summary>
        /// Gets the container's children tokens.
        /// </summary>
        /// <value>The container's children tokens.</value>
        protected abstract IList<JToken> ChildrenTokens { get; }

        private object _syncRoot;
#if !(PORTABLE40)
        private bool _busy;
#endif

        internal JContainer()
        {
        }

        internal JContainer(JContainer other)
            : this()
        {
            ValidationUtils.ArgumentNotNull(other, nameof(other));

            int i = 0;
            foreach (JToken child in other)
            {
                AddInternal(i, child, false);
                i++;
            }
        }

        internal void CheckReentrancy()
        {
#if !(PORTABLE40)
            if (_busy)
            {
                throw new InvalidOperationException("Cannot change {0} during a collection change event.".FormatWith(CultureInfo.InvariantCulture, GetType()));
            }
#endif
        }

        internal virtual IList<JToken> CreateChildrenCollection()
        {
            return new List<JToken>();
        }

#if HAVE_COMPONENTMODEL
        /// <summary>
        /// Raises the <see cref="AddingNew"/> event.
        /// </summary>
        /// <param name="e">The <see cref="AddingNewEventArgs"/> instance containing the event data.</param>
        protected virtual void OnAddingNew(AddingNewEventArgs e)
        {
            _addingNew?.Invoke(this, e);
        }

        /// <summary>
        /// Raises the <see cref="ListChanged"/> event.
        /// </summary>
        /// <param name="e">The <see cref="ListChangedEventArgs"/> instance containing the event data.</param>
        protected virtual void OnListChanged(ListChangedEventArgs e)
        {
            ListChangedEventHandler handler = _listChanged;

            if (handler != null)
            {
                _busy = true;
                try
                {
                    handler(this, e);
                }
                finally
                {
                    _busy = false;
                }
            }
        }
#endif
#if HAVE_INOTIFY_COLLECTION_CHANGED
        /// <summary>
        /// Raises the <see cref="CollectionChanged"/> event.
        /// </summary>
        /// <param name="e">The <see cref="NotifyCollectionChangedEventArgs"/> instance containing the event data.</param>
        protected virtual void OnCollectionChanged(NotifyCollectionChangedEventArgs e)
        {
            NotifyCollectionChangedEventHandler handler = _collectionChanged;

            if (handler != null)
            {
                _busy = true;
                try
                {
                    handler(this, e);
                }
                finally
                {
                    _busy = false;
                }
            }
        }
#endif

        /// <summary>
        /// Gets a value indicating whether this token has child tokens.
        /// </summary>
        /// <value>
        /// 	<c>true</c> if this token has child values; otherwise, <c>false</c>.
        /// </value>
        public override bool HasValues
        {
            get { return ChildrenTokens.Count > 0; }
        }

        internal bool ContentsEqual(JContainer container)
        {
            if (container == this)
            {
                return true;
            }

            IList<JToken> t1 = ChildrenTokens;
            IList<JToken> t2 = container.ChildrenTokens;

            if (t1.Count != t2.Count)
            {
                return false;
            }

            for (int i = 0; i < t1.Count; i++)
            {
                if (!t1[i].DeepEquals(t2[i]))
                {
                    return false;
                }
            }

            return true;
        }

        /// <summary>
        /// Get the first child token of this token.
        /// </summary>
        /// <value>
        /// A <see cref="JToken"/> containing the first child token of the <see cref="JToken"/>.
        /// </value>
        public override JToken First
        {
            get
            {
                IList<JToken> children = ChildrenTokens;
                return (children.Count > 0) ? children[0] : null;
            }
        }

        /// <summary>
        /// Get the last child token of this token.
        /// </summary>
        /// <value>
        /// A <see cref="JToken"/> containing the last child token of the <see cref="JToken"/>.
        /// </value>
        public override JToken Last
        {
            get
            {
                IList<JToken> children = ChildrenTokens;
                int count = children.Count;
                return (count > 0) ? children[count - 1] : null;
            }
        }

        /// <summary>
        /// Returns a collection of the child tokens of this token, in document order.
        /// </summary>
        /// <returns>
        /// An <see cref="IEnumerable{T}"/> of <see cref="JToken"/> containing the child tokens of this <see cref="JToken"/>, in document order.
        /// </returns>
        public override JEnumerable<JToken> Children()
        {
            return new JEnumerable<JToken>(ChildrenTokens);
        }

        /// <summary>
        /// Returns a collection of the child values of this token, in document order.
        /// </summary>
        /// <typeparam name="T">The type to convert the values to.</typeparam>
        /// <returns>
        /// A <see cref="IEnumerable{T}"/> containing the child values of this <see cref="JToken"/>, in document order.
        /// </returns>
        public override IEnumerable<T> Values<T>()
        {
            return ChildrenTokens.Convert<JToken, T>();
        }

        /// <summary>
        /// Returns a collection of the descendant tokens for this token in document order.
        /// </summary>
        /// <returns>An <see cref="IEnumerable{T}"/> of <see cref="JToken"/> containing the descendant tokens of the <see cref="JToken"/>.</returns>
        public IEnumerable<JToken> Descendants()
        {
            return GetDescendants(false);
        }

        /// <summary>
        /// Returns a collection of the tokens that contain this token, and all descendant tokens of this token, in document order.
        /// </summary>
        /// <returns>An <see cref="IEnumerable{T}"/> of <see cref="JToken"/> containing this token, and all the descendant tokens of the <see cref="JToken"/>.</returns>
        public IEnumerable<JToken> DescendantsAndSelf()
        {
            return GetDescendants(true);
        }

        internal IEnumerable<JToken> GetDescendants(bool self)
        {
            if (self)
            {
                yield return this;
            }

            foreach (JToken o in ChildrenTokens)
            {
                yield return o;
                JContainer c = o as JContainer;
                if (c != null)
                {
                    foreach (JToken d in c.Descendants())
                    {
                        yield return d;
                    }
                }
            }
        }

        internal bool IsMultiContent(object content)
        {
            return (content is IEnumerable && !(content is string) && !(content is JToken) && !(content is byte[]));
        }

        internal JToken EnsureParentToken(JToken item, bool skipParentCheck)
        {
            if (item == null)
            {
                return JValue.CreateNull();
            }

            if (skipParentCheck)
            {
                return item;
            }

            // to avoid a token having multiple parents or creating a recursive loop, create a copy if...
            // the item already has a parent
            // the item is being added to itself
            // the item is being added to the root parent of itself
            if (item.Parent != null || item == this || (item.HasValues && Root == item))
            {
                item = item.CloneToken();
            }

            return item;
        }

        internal abstract int IndexOfItem(JToken item);

        internal virtual void InsertItem(int index, JToken item, bool skipParentCheck)
        {
            IList<JToken> children = ChildrenTokens;

            if (index > children.Count)
            {
                throw new ArgumentOutOfRangeException(nameof(index), "Index must be within the bounds of the List.");
            }

            CheckReentrancy();

            item = EnsureParentToken(item, skipParentCheck);

            JToken previous = (index == 0) ? null : children[index - 1];
            // haven't inserted new token yet so next token is still at the inserting index
            JToken next = (index == children.Count) ? null : children[index];

            ValidateToken(item, null);

            item.Parent = this;

            item.Previous = previous;
            if (previous != null)
            {
                previous.Next = item;
            }

            item.Next = next;
            if (next != null)
            {
                next.Previous = item;
            }

            children.Insert(index, item);

#if HAVE_COMPONENTMODEL
            if (_listChanged != null)
            {
                OnListChanged(new ListChangedEventArgs(ListChangedType.ItemAdded, index));
            }
#endif
#if HAVE_INOTIFY_COLLECTION_CHANGED
            if (_collectionChanged != null)
            {
                OnCollectionChanged(new NotifyCollectionChangedEventArgs(NotifyCollectionChangedAction.Add, item, index));
            }
#endif
        }

        internal virtual void RemoveItemAt(int index)
        {
            IList<JToken> children = ChildrenTokens;

            if (index < 0)
            {
                throw new ArgumentOutOfRangeException(nameof(index), "Index is less than 0.");
            }
            if (index >= children.Count)
            {
                throw new ArgumentOutOfRangeException(nameof(index), "Index is equal to or greater than Count.");
            }

            CheckReentrancy();

            JToken item = children[index];
            JToken previous = (index == 0) ? null : children[index - 1];
            JToken next = (index == children.Count - 1) ? null : children[index + 1];

            if (previous != null)
            {
                previous.Next = next;
            }
            if (next != null)
            {
                next.Previous = previous;
            }

            item.Parent = null;
            item.Previous = null;
            item.Next = null;

            children.RemoveAt(index);

#if HAVE_COMPONENTMODEL
            if (_listChanged != null)
            {
                OnListChanged(new ListChangedEventArgs(ListChangedType.ItemDeleted, index));
            }
#endif
#if HAVE_INOTIFY_COLLECTION_CHANGED
            if (_collectionChanged != null)
            {
                OnCollectionChanged(new NotifyCollectionChangedEventArgs(NotifyCollectionChangedAction.Remove, item, index));
            }
#endif
        }

        internal virtual bool RemoveItem(JToken item)
        {
            int index = IndexOfItem(item);
            if (index >= 0)
            {
                RemoveItemAt(index);
                return true;
            }

            return false;
        }

        internal virtual JToken GetItem(int index)
        {
            return ChildrenTokens[index];
        }

        internal virtual void SetItem(int index, JToken item)
        {
            IList<JToken> children = ChildrenTokens;

            if (index < 0)
            {
                throw new ArgumentOutOfRangeException(nameof(index), "Index is less than 0.");
            }
            if (index >= children.Count)
            {
                throw new ArgumentOutOfRangeException(nameof(index), "Index is equal to or greater than Count.");
            }

            JToken existing = children[index];

            if (IsTokenUnchanged(existing, item))
            {
                return;
            }

            CheckReentrancy();

            item = EnsureParentToken(item, false);

            ValidateToken(item, existing);

            JToken previous = (index == 0) ? null : children[index - 1];
            JToken next = (index == children.Count - 1) ? null : children[index + 1];

            item.Parent = this;

            item.Previous = previous;
            if (previous != null)
            {
                previous.Next = item;
            }

            item.Next = next;
            if (next != null)
            {
                next.Previous = item;
            }

            children[index] = item;

            existing.Parent = null;
            existing.Previous = null;
            existing.Next = null;

#if HAVE_COMPONENTMODEL
            if (_listChanged != null)
            {
                OnListChanged(new ListChangedEventArgs(ListChangedType.ItemChanged, index));
            }
#endif
#if HAVE_INOTIFY_COLLECTION_CHANGED
            if (_collectionChanged != null)
            {
                OnCollectionChanged(new NotifyCollectionChangedEventArgs(NotifyCollectionChangedAction.Replace, item, existing, index));
            }
#endif
        }

        internal virtual void ClearItems()
        {
            CheckReentrancy();

            IList<JToken> children = ChildrenTokens;

            foreach (JToken item in children)
            {
                item.Parent = null;
                item.Previous = null;
                item.Next = null;
            }

            children.Clear();

#if HAVE_COMPONENTMODEL
            if (_listChanged != null)
            {
                OnListChanged(new ListChangedEventArgs(ListChangedType.Reset, -1));
            }
#endif
#if HAVE_INOTIFY_COLLECTION_CHANGED
            if (_collectionChanged != null)
            {
                OnCollectionChanged(new NotifyCollectionChangedEventArgs(NotifyCollectionChangedAction.Reset));
            }
#endif
        }

        internal virtual void ReplaceItem(JToken existing, JToken replacement)
        {
            if (existing == null || existing.Parent != this)
            {
                return;
            }

            int index = IndexOfItem(existing);
            SetItem(index, replacement);
        }

        internal virtual bool ContainsItem(JToken item)
        {
            return (IndexOfItem(item) != -1);
        }

        internal virtual void CopyItemsTo(Array array, int arrayIndex)
        {
            if (array == null)
            {
                throw new ArgumentNullException(nameof(array));
            }
            if (arrayIndex < 0)
            {
                throw new ArgumentOutOfRangeException(nameof(arrayIndex), "arrayIndex is less than 0.");
            }
            if (arrayIndex >= array.Length && arrayIndex != 0)
            {
                throw new ArgumentException("arrayIndex is equal to or greater than the length of array.");
            }
            if (Count > array.Length - arrayIndex)
            {
                throw new ArgumentException("The number of elements in the source JObject is greater than the available space from arrayIndex to the end of the destination array.");
            }

            int index = 0;
            foreach (JToken token in ChildrenTokens)
            {
                array.SetValue(token, arrayIndex + index);
                index++;
            }
        }

        internal static bool IsTokenUnchanged(JToken currentValue, JToken newValue)
        {
            JValue v1 = currentValue as JValue;
            if (v1 != null)
            {
                // null will get turned into a JValue of type null
                if (v1.Type == JTokenType.Null && newValue == null)
                {
                    return true;
                }

                return v1.Equals(newValue);
            }

            return false;
        }

        internal virtual void ValidateToken(JToken o, JToken existing)
        {
            ValidationUtils.ArgumentNotNull(o, nameof(o));

            if (o.Type == JTokenType.Property)
            {
                throw new ArgumentException("Can not add {0} to {1}.".FormatWith(CultureInfo.InvariantCulture, o.GetType(), GetType()));
            }
        }

        /// <summary>
        /// Adds the specified content as children of this <see cref="JToken"/>.
        /// </summary>
        /// <param name="content">The content to be added.</param>
        public virtual void Add(object content)
        {
            AddInternal(ChildrenTokens.Count, content, false);
        }

        internal void AddAndSkipParentCheck(JToken token)
        {
            AddInternal(ChildrenTokens.Count, token, true);
        }

        /// <summary>
        /// Adds the specified content as the first children of this <see cref="JToken"/>.
        /// </summary>
        /// <param name="content">The content to be added.</param>
        public void AddFirst(object content)
        {
            AddInternal(0, content, false);
        }

        internal void AddInternal(int index, object content, bool skipParentCheck)
        {
            if (IsMultiContent(content))
            {
                IEnumerable enumerable = (IEnumerable)content;

                int multiIndex = index;
                foreach (object c in enumerable)
                {
                    AddInternal(multiIndex, c, skipParentCheck);
                    multiIndex++;
                }
            }
            else
            {
                JToken item = CreateFromContent(content);

                InsertItem(index, item, skipParentCheck);
            }
        }

        internal static JToken CreateFromContent(object content)
        {
            JToken token = content as JToken;
            if (token != null)
            {
                return token;
            }

            return new JValue(content);
        }

        /// <summary>
        /// Creates a <see cref="JsonWriter"/> that can be used to add tokens to the <see cref="JToken"/>.
        /// </summary>
        /// <returns>A <see cref="JsonWriter"/> that is ready to have content written to it.</returns>
        public JsonWriter CreateWriter()
        {
            return new JTokenWriter(this);
        }

        /// <summary>
        /// Replaces the child nodes of this token with the specified content.
        /// </summary>
        /// <param name="content">The content.</param>
        public void ReplaceAll(object content)
        {
            ClearItems();
            Add(content);
        }

        /// <summary>
        /// Removes the child nodes from this token.
        /// </summary>
        public void RemoveAll()
        {
            ClearItems();
        }

        internal abstract void MergeItem(object content, JsonMergeSettings settings);

        /// <summary>
        /// Merge the specified content into this <see cref="JToken"/>.
        /// </summary>
        /// <param name="content">The content to be merged.</param>
        public void Merge(object content)
        {
            MergeItem(content, new JsonMergeSettings());
        }

        /// <summary>
        /// Merge the specified content into this <see cref="JToken"/> using <see cref="JsonMergeSettings"/>.
        /// </summary>
        /// <param name="content">The content to be merged.</param>
        /// <param name="settings">The <see cref="JsonMergeSettings"/> used to merge the content.</param>
        public void Merge(object content, JsonMergeSettings settings)
        {
            MergeItem(content, settings);
        }

        internal void ReadTokenFrom(JsonReader reader, JsonLoadSettings options)
        {
            int startDepth = reader.Depth;

            if (!reader.Read())
            {
                throw JsonReaderException.Create(reader, "Error reading {0} from JsonReader.".FormatWith(CultureInfo.InvariantCulture, GetType().Name));
            }

            ReadContentFrom(reader, options);

            int endDepth = reader.Depth;

            if (endDepth > startDepth)
            {
                throw JsonReaderException.Create(reader, "Unexpected end of content while loading {0}.".FormatWith(CultureInfo.InvariantCulture, GetType().Name));
            }
        }

        internal void ReadContentFrom(JsonReader r, JsonLoadSettings settings)
        {
            ValidationUtils.ArgumentNotNull(r, nameof(r));
            IJsonLineInfo lineInfo = r as IJsonLineInfo;

            JContainer parent = this;

            do
            {
                if ((parent as JProperty)?.Value != null)
                {
                    if (parent == this)
                    {
                        return;
                    }

                    parent = parent.Parent;
                }

                switch (r.TokenType)
                {
                    case JsonToken.None:
                        // new reader. move to actual content
                        break;
                    case JsonToken.StartArray:
                        JArray a = new JArray();
                        a.SetLineInfo(lineInfo, settings);
                        parent.Add(a);
                        parent = a;
                        break;

                    case JsonToken.EndArray:
                        if (parent == this)
                        {
                            return;
                        }

                        parent = parent.Parent;
                        break;
                    case JsonToken.StartObject:
                        JObject o = new JObject();
                        o.SetLineInfo(lineInfo, settings);
                        parent.Add(o);
                        parent = o;
                        break;
                    case JsonToken.EndObject:
                        if (parent == this)
                        {
                            return;
                        }

                        parent = parent.Parent;
                        break;
                    case JsonToken.StartConstructor:
                        JConstructor constructor = new JConstructor(r.Value.ToString());
                        constructor.SetLineInfo(lineInfo, settings);
                        parent.Add(constructor);
                        parent = constructor;
                        break;
                    case JsonToken.EndConstructor:
                        if (parent == this)
                        {
                            return;
                        }

                        parent = parent.Parent;
                        break;
                    case JsonToken.String:
                    case JsonToken.Integer:
                    case JsonToken.Float:
                    case JsonToken.Date:
                    case JsonToken.Boolean:
                    case JsonToken.Bytes:
                        JValue v = new JValue(r.Value);
                        v.SetLineInfo(lineInfo, settings);
                        parent.Add(v);
                        break;
                    case JsonToken.Comment:
                        if (settings != null && settings.CommentHandling == CommentHandling.Load)
                        {
                            v = JValue.CreateComment(r.Value.ToString());
                            v.SetLineInfo(lineInfo, settings);
                            parent.Add(v);
                        }
                        break;
                    case JsonToken.Null:
                        v = JValue.CreateNull();
                        v.SetLineInfo(lineInfo, settings);
                        parent.Add(v);
                        break;
                    case JsonToken.Undefined:
                        v = JValue.CreateUndefined();
                        v.SetLineInfo(lineInfo, settings);
                        parent.Add(v);
                        break;
                    case JsonToken.PropertyName:
                        string propertyName = r.Value.ToString();
                        JProperty property = new JProperty(propertyName);
                        property.SetLineInfo(lineInfo, settings);
                        JObject parentObject = (JObject)parent;
                        // handle multiple properties with the same name in JSON
                        JProperty existingPropertyWithName = parentObject.Property(propertyName);
                        if (existingPropertyWithName == null)
                        {
                            parent.Add(property);
                        }
                        else
                        {
                            existingPropertyWithName.Replace(property);
                        }
                        parent = property;
                        break;
                    default:
                        throw new InvalidOperationException("The JsonReader should not be on a token of type {0}.".FormatWith(CultureInfo.InvariantCulture, r.TokenType));
                }
            } while (r.Read());
        }

        internal int ContentsHashCode()
        {
            int hashCode = 0;
            foreach (JToken item in ChildrenTokens)
            {
                hashCode ^= item.GetDeepHashCode();
            }
            return hashCode;
        }

#if HAVE_COMPONENTMODEL
        string ITypedList.GetListName(PropertyDescriptor[] listAccessors)
        {
            return string.Empty;
        }

        PropertyDescriptorCollection ITypedList.GetItemProperties(PropertyDescriptor[] listAccessors)
        {
            ICustomTypeDescriptor d = First as ICustomTypeDescriptor;
            return d?.GetProperties();
        }
#endif

        #region IList<JToken> Members
        int IList<JToken>.IndexOf(JToken item)
        {
            return IndexOfItem(item);
        }

        void IList<JToken>.Insert(int index, JToken item)
        {
            InsertItem(index, item, false);
        }

        void IList<JToken>.RemoveAt(int index)
        {
            RemoveItemAt(index);
        }

        JToken IList<JToken>.this[int index]
        {
            get { return GetItem(index); }
            set { SetItem(index, value); }
        }
        #endregion

        #region ICollection<JToken> Members
        void ICollection<JToken>.Add(JToken item)
        {
            Add(item);
        }

        void ICollection<JToken>.Clear()
        {
            ClearItems();
        }

        bool ICollection<JToken>.Contains(JToken item)
        {
            return ContainsItem(item);
        }

        void ICollection<JToken>.CopyTo(JToken[] array, int arrayIndex)
        {
            CopyItemsTo(array, arrayIndex);
        }

        bool ICollection<JToken>.IsReadOnly
        {
            get { return false; }
        }

        bool ICollection<JToken>.Remove(JToken item)
        {
            return RemoveItem(item);
        }
        #endregion

        private JToken EnsureValue(object value)
        {
            if (value == null)
            {
                return null;
            }

            JToken token = value as JToken;
            if (token != null)
            {
                return token;
            }

            throw new ArgumentException("Argument is not a JToken.");
        }

        #region IList Members
        int IList.Add(object value)
        {
            Add(EnsureValue(value));
            return Count - 1;
        }

        void IList.Clear()
        {
            ClearItems();
        }

        bool IList.Contains(object value)
        {
            return ContainsItem(EnsureValue(value));
        }

        int IList.IndexOf(object value)
        {
            return IndexOfItem(EnsureValue(value));
        }

        void IList.Insert(int index, object value)
        {
            InsertItem(index, EnsureValue(value), false);
        }

        bool IList.IsFixedSize
        {
            get { return false; }
        }

        bool IList.IsReadOnly
        {
            get { return false; }
        }

        void IList.Remove(object value)
        {
            RemoveItem(EnsureValue(value));
        }

        void IList.RemoveAt(int index)
        {
            RemoveItemAt(index);
        }

        object IList.this[int index]
        {
            get { return GetItem(index); }
            set { SetItem(index, EnsureValue(value)); }
        }
        #endregion

        #region ICollection Members
        void ICollection.CopyTo(Array array, int index)
        {
            CopyItemsTo(array, index);
        }

        /// <summary>
        /// Gets the count of child JSON tokens.
        /// </summary>
        /// <value>The count of child JSON tokens.</value>
        public int Count
        {
            get { return ChildrenTokens.Count; }
        }

        bool ICollection.IsSynchronized
        {
            get { return false; }
        }

        object ICollection.SyncRoot
        {
            get
            {
                if (_syncRoot == null)
                {
                    Interlocked.CompareExchange(ref _syncRoot, new object(), null);
                }

                return _syncRoot;
            }
        }
        #endregion

        #region IBindingList Members
#if HAVE_COMPONENTMODEL
        void IBindingList.AddIndex(PropertyDescriptor property)
        {
        }

        object IBindingList.AddNew()
        {
            AddingNewEventArgs args = new AddingNewEventArgs();
            OnAddingNew(args);

            if (args.NewObject == null)
            {
                throw new JsonException("Could not determine new value to add to '{0}'.".FormatWith(CultureInfo.InvariantCulture, GetType()));
            }

            if (!(args.NewObject is JToken))
            {
                throw new JsonException("New item to be added to collection must be compatible with {0}.".FormatWith(CultureInfo.InvariantCulture, typeof(JToken)));
            }

            JToken newItem = (JToken)args.NewObject;
            Add(newItem);

            return newItem;
        }

        bool IBindingList.AllowEdit
        {
            get { return true; }
        }

        bool IBindingList.AllowNew
        {
            get { return true; }
        }

        bool IBindingList.AllowRemove
        {
            get { return true; }
        }

        void IBindingList.ApplySort(PropertyDescriptor property, ListSortDirection direction)
        {
            throw new NotSupportedException();
        }

        int IBindingList.Find(PropertyDescriptor property, object key)
        {
            throw new NotSupportedException();
        }

        bool IBindingList.IsSorted
        {
            get { return false; }
        }

        void IBindingList.RemoveIndex(PropertyDescriptor property)
        {
        }

        void IBindingList.RemoveSort()
        {
            throw new NotSupportedException();
        }

        ListSortDirection IBindingList.SortDirection
        {
            get { return ListSortDirection.Ascending; }
        }

        PropertyDescriptor IBindingList.SortProperty
        {
            get { return null; }
        }

        bool IBindingList.SupportsChangeNotification
        {
            get { return true; }
        }

        bool IBindingList.SupportsSearching
        {
            get { return false; }
        }

        bool IBindingList.SupportsSorting
        {
            get { return false; }
        }
#endif
        #endregion

        internal static void MergeEnumerableContent(JContainer target, IEnumerable content, JsonMergeSettings settings)
        {
            switch (settings.MergeArrayHandling)
            {
                case MergeArrayHandling.Concat:
                    foreach (JToken item in content)
                    {
                        target.Add(item);
                    }
                    break;
                case MergeArrayHandling.Union:
#if HAVE_HASHSET
                    HashSet<JToken> items = new HashSet<JToken>(target, EqualityComparer);

                    foreach (JToken item in content)
                    {
                        if (items.Add(item))
                        {
                            target.Add(item);
                        }
                    }
#else
                    Dictionary<JToken, bool> items = new Dictionary<JToken, bool>(EqualityComparer);
                    foreach (JToken t in target)
                    {
                        items[t] = true;
                    }

                    foreach (JToken item in content)
                    {
                        if (!items.ContainsKey(item))
                        {
                            items[item] = true;
                            target.Add(item);
                        }
                    }
#endif
                    break;
                case MergeArrayHandling.Replace:
                    target.ClearItems();
                    foreach (JToken item in content)
                    {
                        target.Add(item);
                    }
                    break;
                case MergeArrayHandling.Merge:
                    int i = 0;
                    foreach (object targetItem in content)
                    {
                        if (i < target.Count)
                        {
                            JToken sourceItem = target[i];

                            JContainer existingContainer = sourceItem as JContainer;
                            if (existingContainer != null)
                            {
                                existingContainer.Merge(targetItem, settings);
                            }
                            else
                            {
                                if (targetItem != null)
                                {
                                    JToken contentValue = CreateFromContent(targetItem);
                                    if (contentValue.Type != JTokenType.Null)
                                    {
                                        target[i] = contentValue;
                                    }
                                }
                            }
                        }
                        else
                        {
                            target.Add(targetItem);
                        }

                        i++;
                    }
                    break;
                default:
                    throw new ArgumentOutOfRangeException(nameof(settings), "Unexpected merge array handling when merging JSON.");
            }
        }
    }
}<|MERGE_RESOLUTION|>--- conflicted
+++ resolved
@@ -45,13 +45,8 @@
     /// <summary>
     /// Represents a token that can contain other tokens.
     /// </summary>
-<<<<<<< HEAD
-    public abstract class JContainer : JToken, IList<JToken>
+    public abstract partial class JContainer : JToken, IList<JToken>
 #if HAVE_COMPONENTMODEL
-=======
-    public abstract partial class JContainer : JToken, IList<JToken>
-#if !(DOTNET || PORTABLE || PORTABLE40)
->>>>>>> 0654fa58
         , ITypedList, IBindingList
 #endif
         , IList
