--- conflicted
+++ resolved
@@ -33,59 +33,6 @@
 
 namespace Newtonsoft.Json.Bson
 {
-<<<<<<< HEAD
-  /// <summary>
-  /// Represents a reader that provides fast, non-cached, forward-only access to serialized Json data.
-  /// </summary>
-  public class BsonReader : JsonReader
-  {
-    private const int MaxCharBytesSize = 128;
-    private static readonly byte[] SeqRange1 = new byte[] { 0, 127 }; // range of 1-byte sequence
-    private static readonly byte[] SeqRange2 = new byte[] { 194, 223 }; // range of 2-byte sequence
-    private static readonly byte[] SeqRange3 = new byte[] { 224, 239 }; // range of 3-byte sequence
-    private static readonly byte[] SeqRange4 = new byte[] { 240, 244 }; // range of 4-byte sequence
-
-    private readonly BinaryReader _reader;
-    private readonly List<ContainerContext> _stack;
-
-    private byte[] _byteBuffer;
-    private char[] _charBuffer;
-
-    private BsonType _currentElementType;
-    private BsonReaderState _bsonReaderState;
-    private ContainerContext _currentContext;
-
-    private bool _readRootValueAsArray;
-    private bool _jsonNet35BinaryCompatibility;
-    private DateTimeKind _dateTimeKindHandling;
-
-    private enum BsonReaderState
-    {
-      Normal,
-      ReferenceStart,
-      ReferenceRef,
-      ReferenceId,
-      CodeWScopeStart,
-      CodeWScopeCode,
-      CodeWScopeScope,
-      CodeWScopeScopeObject,
-      CodeWScopeScopeEnd
-    }
-
-    private class ContainerContext
-    {
-      public readonly BsonType Type;
-      public int Length;
-      public int Position;
-
-      public ContainerContext(BsonType type)
-      {
-        Type = type;
-      }
-    }
-
-=======
->>>>>>> 62f6a2c2
     /// <summary>
     /// Represents a reader that provides fast, non-cached, forward-only access to serialized Json data.
     /// </summary>
@@ -452,181 +399,7 @@
                 default:
                     throw JsonReaderException.Create(this, "Unexpected state when reading BSON reference: " + CurrentState);
             }
-<<<<<<< HEAD
-          }
-          else if (context.Position == lengthMinusEnd)
-          {
-            if (ReadByte() != 0)
-              throw JsonReaderException.Create(this, "Unexpected end of object byte value.");
-
-            PopContext();
-            if (_currentContext != null)
-              MovePosition(context.Length);
-
-            JsonToken endToken = (context.Type == BsonType.Object) ? JsonToken.EndObject : JsonToken.EndArray;
-            SetToken(endToken);
-            return true;
-          }
-          else
-          {
-            throw JsonReaderException.Create(this, "Read past end of current container context.");
-          }
-        case State.ConstructorStart:
-          break;
-        case State.Constructor:
-          break;
-        case State.Error:
-          break;
-        case State.Finished:
-          break;
-        default:
-          throw new ArgumentOutOfRangeException();
-      }
-
-      return false;
-    }
-
-    private void PopContext()
-    {
-      _stack.RemoveAt(_stack.Count - 1);
-      if (_stack.Count == 0)
-        _currentContext = null;
-      else
-        _currentContext = _stack[_stack.Count - 1];
-    }
-
-    private void PushContext(ContainerContext newContext)
-    {
-      _stack.Add(newContext);
-      _currentContext = newContext;
-    }
-
-    private byte ReadByte()
-    {
-      MovePosition(1);
-      return _reader.ReadByte();
-    }
-
-    private void ReadType(BsonType type)
-    {
-      switch (type)
-      {
-        case BsonType.Number:
-          double d = ReadDouble();
-
-          if (_floatParseHandling == FloatParseHandling.Decimal)
-            SetToken(JsonToken.Float, Convert.ToDecimal(d, CultureInfo.InvariantCulture));
-          else
-            SetToken(JsonToken.Float, d);
-          break;
-        case BsonType.String:
-        case BsonType.Symbol:
-          SetToken(JsonToken.String, ReadLengthString());
-          break;
-        case BsonType.Object:
-          {
-            SetToken(JsonToken.StartObject);
-
-            ContainerContext newContext = new ContainerContext(BsonType.Object);
-            PushContext(newContext);
-            newContext.Length = ReadInt32();
-            break;
-          }
-        case BsonType.Array:
-          {
-            SetToken(JsonToken.StartArray);
-
-            ContainerContext newContext = new ContainerContext(BsonType.Array);
-            PushContext(newContext);
-            newContext.Length = ReadInt32();
-            break;
-          }
-        case BsonType.Binary:
-          SetToken(JsonToken.Bytes, ReadBinary());
-          break;
-        case BsonType.Undefined:
-          SetToken(JsonToken.Undefined);
-          break;
-        case BsonType.Oid:
-          byte[] oid = ReadBytes(12);
-          SetToken(JsonToken.Bytes, oid);
-          break;
-        case BsonType.Boolean:
-          bool b = Convert.ToBoolean(ReadByte());
-          SetToken(JsonToken.Boolean, b);
-          break;
-        case BsonType.Date:
-          long ticks = ReadInt64();
-          DateTime utcDateTime = DateTimeUtils.ConvertJavaScriptTicksToDateTime(ticks);
-
-          DateTime dateTime;
-          switch (DateTimeKindHandling)
-          {
-            case DateTimeKind.Unspecified:
-              dateTime = DateTime.SpecifyKind(utcDateTime, DateTimeKind.Unspecified);
-              break;
-            case DateTimeKind.Local:
-              dateTime = utcDateTime.ToLocalTime();
-              break;
-            default:
-              dateTime = utcDateTime;
-              break;
-          }
-
-          SetToken(JsonToken.Date, dateTime);
-          break;
-        case BsonType.Null:
-          SetToken(JsonToken.Null);
-          break;
-        case BsonType.Regex:
-          string expression = ReadString();
-          string modifiers = ReadString();
-
-          string regex = string.Concat(@"/", expression, @"/", modifiers);
-          SetToken(JsonToken.String, regex);
-          break;
-        case BsonType.Reference:
-          SetToken(JsonToken.StartObject);
-          _bsonReaderState = BsonReaderState.ReferenceStart;
-          break;
-        case BsonType.Code:
-          SetToken(JsonToken.String, ReadLengthString());
-          break;
-        case BsonType.CodeWScope:
-          SetToken(JsonToken.StartObject);
-          _bsonReaderState = BsonReaderState.CodeWScopeStart;
-          break;
-        case BsonType.Integer:
-          SetToken(JsonToken.Integer, (long)ReadInt32());
-          break;
-        case BsonType.TimeStamp:
-        case BsonType.Long:
-          SetToken(JsonToken.Integer, ReadInt64());
-          break;
-        default:
-          throw new ArgumentOutOfRangeException("type", "Unexpected BsonType value: " + type);
-      }
-    }
-
-    private byte[] ReadBinary()
-    {
-      int dataLength = ReadInt32();
-
-      BsonBinaryType binaryType = (BsonBinaryType)ReadByte();
-
-#pragma warning disable 612,618
-      // the old binary type has the data length repeated in the data for some reason
-      if (binaryType == BsonBinaryType.BinaryOld && !_jsonNet35BinaryCompatibility)
-      {
-        dataLength = ReadInt32();
-      }
-#pragma warning restore 612,618
-
-      return ReadBytes(dataLength);
-    }
-=======
-        }
->>>>>>> 62f6a2c2
+        }
 
         private bool ReadNormal()
         {
@@ -802,7 +575,7 @@
                     string expression = ReadString();
                     string modifiers = ReadString();
 
-                    string regex = @"/" + expression + @"/" + modifiers;
+                    string regex = string.Concat(@"/", expression, @"/", modifiers);
                     SetToken(JsonToken.String, regex);
                     break;
                 case BsonType.Reference:
@@ -828,14 +601,9 @@
             }
         }
 
-<<<<<<< HEAD
-          if (builder == null)
-            builder = new StringBuilder(MaxCharBytesSize * 2);
-=======
         private byte[] ReadBinary()
         {
             int dataLength = ReadInt32();
->>>>>>> 62f6a2c2
 
             BsonBinaryType binaryType = (BsonBinaryType)ReadByte();
 
@@ -1060,19 +828,11 @@
             return _reader.ReadInt64();
         }
 
-<<<<<<< HEAD
-    private BsonType ReadType()
-    {
-      MovePosition(1);
-      return (BsonType)_reader.ReadSByte();
-    }
-=======
         private BsonType ReadType()
         {
             MovePosition(1);
             return (BsonType)_reader.ReadSByte();
         }
->>>>>>> 62f6a2c2
 
         private void MovePosition(int count)
         {
