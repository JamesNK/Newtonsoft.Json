#region License
// Copyright (c) 2007 James Newton-King
//
// Permission is hereby granted, free of charge, to any person
// obtaining a copy of this software and associated documentation
// files (the "Software"), to deal in the Software without
// restriction, including without limitation the rights to use,
// copy, modify, merge, publish, distribute, sublicense, and/or sell
// copies of the Software, and to permit persons to whom the
// Software is furnished to do so, subject to the following
// conditions:
//
// The above copyright notice and this permission notice shall be
// included in all copies or substantial portions of the Software.
//
// THE SOFTWARE IS PROVIDED "AS IS", WITHOUT WARRANTY OF ANY KIND,
// EXPRESS OR IMPLIED, INCLUDING BUT NOT LIMITED TO THE WARRANTIES
// OF MERCHANTABILITY, FITNESS FOR A PARTICULAR PURPOSE AND
// NONINFRINGEMENT. IN NO EVENT SHALL THE AUTHORS OR COPYRIGHT
// HOLDERS BE LIABLE FOR ANY CLAIM, DAMAGES OR OTHER LIABILITY,
// WHETHER IN AN ACTION OF CONTRACT, TORT OR OTHERWISE, ARISING
// FROM, OUT OF OR IN CONNECTION WITH THE SOFTWARE OR THE USE OR
// OTHER DEALINGS IN THE SOFTWARE.
#endregion

using System;
using System.IO;
#if HAVE_ASYNC
using System.Threading;
using System.Threading.Tasks;
#endif
using System.Collections.Generic;
<<<<<<< HEAD
#if !HAVE_LINQ
=======
using System.Diagnostics;
#if NET20
>>>>>>> 0654fa58
using Newtonsoft.Json.Utilities.LinqBridge;
#else
using System.Linq;
#endif

namespace Newtonsoft.Json.Utilities
{
    internal static class BufferUtils
    {
        public static char[] RentBuffer(IArrayPool<char> bufferPool, int minSize)
        {
            if (bufferPool == null)
            {
                return new char[minSize];
            }

            char[] buffer = bufferPool.Rent(minSize);
            return buffer;
        }

        public static void ReturnBuffer(IArrayPool<char> bufferPool, char[] buffer)
        {
            bufferPool?.Return(buffer);
        }

        public static char[] EnsureBufferSize(IArrayPool<char> bufferPool, int size, char[] buffer)
        {
            if (bufferPool == null)
            {
                return new char[size];
            }

            if (buffer != null)
            {
                bufferPool.Return(buffer);
            }

            return bufferPool.Rent(size);
        }
    }

    internal static class JavaScriptUtils
    {
        internal static readonly bool[] SingleQuoteCharEscapeFlags = new bool[128];
        internal static readonly bool[] DoubleQuoteCharEscapeFlags = new bool[128];
        internal static readonly bool[] HtmlCharEscapeFlags = new bool[128];

        private const int UnicodeTextLength = 6;

        static JavaScriptUtils()
        {
            IList<char> escapeChars = new List<char>
            {
                '\n', '\r', '\t', '\\', '\f', '\b',
            };
            for (int i = 0; i < ' '; i++)
            {
                escapeChars.Add((char)i);
            }

            foreach (char escapeChar in escapeChars.Union(new[] { '\'' }))
            {
                SingleQuoteCharEscapeFlags[escapeChar] = true;
            }
            foreach (char escapeChar in escapeChars.Union(new[] { '"' }))
            {
                DoubleQuoteCharEscapeFlags[escapeChar] = true;
            }
            foreach (char escapeChar in escapeChars.Union(new[] { '"', '\'', '<', '>', '&' }))
            {
                HtmlCharEscapeFlags[escapeChar] = true;
            }
        }

        private const string EscapedUnicodeText = "!";

        public static bool[] GetCharEscapeFlags(StringEscapeHandling stringEscapeHandling, char quoteChar)
        {
            if (stringEscapeHandling == StringEscapeHandling.EscapeHtml)
            {
                return HtmlCharEscapeFlags;
            }

            if (quoteChar == '"')
            {
                return DoubleQuoteCharEscapeFlags;
            }

            return SingleQuoteCharEscapeFlags;
        }

        public static bool ShouldEscapeJavaScriptString(string s, bool[] charEscapeFlags)
        {
            if (s == null)
            {
                return false;
            }

            foreach (char c in s)
            {
                if (c >= charEscapeFlags.Length || charEscapeFlags[c])
                {
                    return true;
                }
            }

            return false;
        }

        public static void WriteEscapedJavaScriptString(TextWriter writer, string s, char delimiter, bool appendDelimiters,
            bool[] charEscapeFlags, StringEscapeHandling stringEscapeHandling, IArrayPool<char> bufferPool, ref char[] writeBuffer)
        {
            // leading delimiter
            if (appendDelimiters)
            {
                writer.Write(delimiter);
            }

            if (!string.IsNullOrEmpty(s))
            {
                int lastWritePosition = FirstCharToEscape(s, charEscapeFlags, stringEscapeHandling);
                if (lastWritePosition == -1)
                {
                    writer.Write(s);
                }
                else
                {
                    if (lastWritePosition != 0)
                    {
                        if (writeBuffer == null || writeBuffer.Length < lastWritePosition)
                        {
                            writeBuffer = BufferUtils.EnsureBufferSize(bufferPool, lastWritePosition, writeBuffer);
                        }

                        // write unchanged chars at start of text.
                        s.CopyTo(0, writeBuffer, 0, lastWritePosition);
                        writer.Write(writeBuffer, 0, lastWritePosition);
                    }

                    int length;
                    for (int i = lastWritePosition; i < s.Length; i++)
                    {
                        char c = s[i];

                        if (c < charEscapeFlags.Length && !charEscapeFlags[c])
                        {
                            continue;
                        }

                        string escapedValue;

                        switch (c)
                        {
                            case '\t':
                                escapedValue = @"\t";
                                break;
                            case '\n':
                                escapedValue = @"\n";
                                break;
                            case '\r':
                                escapedValue = @"\r";
                                break;
                            case '\f':
                                escapedValue = @"\f";
                                break;
                            case '\b':
                                escapedValue = @"\b";
                                break;
                            case '\\':
                                escapedValue = @"\\";
                                break;
                            case '\u0085': // Next Line
                                escapedValue = @"\u0085";
                                break;
                            case '\u2028': // Line Separator
                                escapedValue = @"\u2028";
                                break;
                            case '\u2029': // Paragraph Separator
                                escapedValue = @"\u2029";
                                break;
                            default:
                                if (c < charEscapeFlags.Length || stringEscapeHandling == StringEscapeHandling.EscapeNonAscii)
                                {
                                    if (c == '\'' && stringEscapeHandling != StringEscapeHandling.EscapeHtml)
                                    {
                                        escapedValue = @"\'";
                                    }
                                    else if (c == '"' && stringEscapeHandling != StringEscapeHandling.EscapeHtml)
                                    {
                                        escapedValue = @"\""";
                                    }
                                    else
                                    {
                                        if (writeBuffer == null || writeBuffer.Length < UnicodeTextLength)
                                        {
                                            writeBuffer = BufferUtils.EnsureBufferSize(bufferPool, UnicodeTextLength, writeBuffer);
                                        }

                                        StringUtils.ToCharAsUnicode(c, writeBuffer);

                                        // slightly hacky but it saves multiple conditions in if test
                                        escapedValue = EscapedUnicodeText;
                                    }
                                }
                                else
                                {
                                    escapedValue = null;
                                }
                                break;
                        }

                        if (escapedValue == null)
                        {
                            continue;
                        }

                        bool isEscapedUnicodeText = string.Equals(escapedValue, EscapedUnicodeText);

                        if (i > lastWritePosition)
                        {
                            length = i - lastWritePosition + ((isEscapedUnicodeText) ? UnicodeTextLength : 0);
                            int start = (isEscapedUnicodeText) ? UnicodeTextLength : 0;

                            if (writeBuffer == null || writeBuffer.Length < length)
                            {
                                char[] newBuffer = BufferUtils.RentBuffer(bufferPool, length);

                                // the unicode text is already in the buffer
                                // copy it over when creating new buffer
                                if (isEscapedUnicodeText)
                                {
                                    Array.Copy(writeBuffer, newBuffer, UnicodeTextLength);
                                }

                                BufferUtils.ReturnBuffer(bufferPool, writeBuffer);

                                writeBuffer = newBuffer;
                            }

                            s.CopyTo(lastWritePosition, writeBuffer, start, length - start);

                            // write unchanged chars before writing escaped text
                            writer.Write(writeBuffer, start, length - start);
                        }

                        lastWritePosition = i + 1;
                        if (!isEscapedUnicodeText)
                        {
                            writer.Write(escapedValue);
                        }
                        else
                        {
                            writer.Write(writeBuffer, 0, UnicodeTextLength);
                        }
                    }

                    Debug.Assert(lastWritePosition != 0);
                    length = s.Length - lastWritePosition;
                    if (length > 0)
                    {
                        if (writeBuffer == null || writeBuffer.Length < length)
                        {
                            writeBuffer = BufferUtils.EnsureBufferSize(bufferPool, length, writeBuffer);
                        }

                        s.CopyTo(lastWritePosition, writeBuffer, 0, length);

                        // write remaining text
                        writer.Write(writeBuffer, 0, length);
                    }
                }
            }

            // trailing delimiter
            if (appendDelimiters)
            {
                writer.Write(delimiter);
            }
        }

        public static string ToEscapedJavaScriptString(string value, char delimiter, bool appendDelimiters, StringEscapeHandling stringEscapeHandling)
        {
            bool[] charEscapeFlags = GetCharEscapeFlags(stringEscapeHandling, delimiter);

            using (StringWriter w = StringUtils.CreateStringWriter(value?.Length ?? 16))
            {
                char[] buffer = null;
                WriteEscapedJavaScriptString(w, value, delimiter, appendDelimiters, charEscapeFlags, stringEscapeHandling, null, ref buffer);
                return w.ToString();
            }
        }

<<<<<<< HEAD
#if HAVE_ASYNC
=======
        private static int FirstCharToEscape(string s, bool[] charEscapeFlags, StringEscapeHandling stringEscapeHandling)
        {
            for (int i = 0; i != s.Length; i++)
            {
                char c = s[i];

                if (c < charEscapeFlags.Length)
                {
                    if (charEscapeFlags[c])
                    {
                        return i;
                    }
                }
                else if (stringEscapeHandling == StringEscapeHandling.EscapeNonAscii)
                {
                    return i;
                }
                else
                {
                    switch (c)
                    {
                        case '\u0085':
                        case '\u2028':
                        case '\u2029':
                            return i;
                    }
                }
            }

            return -1;
        }
>>>>>>> 0654fa58

#if !(NET20 || NET35 || NET40 || PORTABLE40)
        public static Task WriteEscapedJavaScriptStringAsync(TextWriter writer, string s, char delimiter, bool appendDelimiters, bool[] charEscapeFlags, StringEscapeHandling stringEscapeHandling, JsonTextWriter client, char[] writeBuffer, CancellationToken cancellationToken = default(CancellationToken))
        {
            if (cancellationToken.IsCancellationRequested)
            {
                return cancellationToken.FromCanceled();
            }

            if (appendDelimiters)
            {
                return WriteEscapedJavaScriptStringWithDelimitersAsync(writer, s, delimiter, charEscapeFlags, stringEscapeHandling, client, writeBuffer, cancellationToken);
            }

            if (string.IsNullOrEmpty(s))
            {
                return cancellationToken.CancelIfRequestedAsync() ?? AsyncUtils.CompletedTask;
            }

            return WriteEscapedJavaScriptStringWithoutDelimitersAsync(writer, s, charEscapeFlags, stringEscapeHandling, client, writeBuffer, cancellationToken);
        }

        private static Task WriteEscapedJavaScriptStringWithDelimitersAsync(TextWriter writer, string s, char delimiter,
            bool[] charEscapeFlags, StringEscapeHandling stringEscapeHandling, JsonTextWriter client, char[] writeBuffer, CancellationToken cancellationToken)
        {
            Task task = writer.WriteAsync(delimiter, cancellationToken);
            if (!task.IsCompleted)
            {
                return WriteEscapedJavaScriptStringWithDelimitersAsync(task, writer, s, delimiter, charEscapeFlags, stringEscapeHandling, client, writeBuffer, cancellationToken);
            }

            if (!string.IsNullOrEmpty(s))
            {
                task = WriteEscapedJavaScriptStringWithoutDelimitersAsync(writer, s, charEscapeFlags, stringEscapeHandling, client, writeBuffer, cancellationToken);
                if (!task.IsCompleted)
                {
                    return WriteCharAsync(task, writer, delimiter, cancellationToken);
                }
            }

            return writer.WriteAsync(delimiter, cancellationToken);
        }

        private static async Task WriteEscapedJavaScriptStringWithDelimitersAsync(Task task, TextWriter writer, string s, char delimiter,
            bool[] charEscapeFlags, StringEscapeHandling stringEscapeHandling, JsonTextWriter client, char[] writeBuffer, CancellationToken cancellationToken)
        {
            await task.ConfigureAwait(false);

            if (!string.IsNullOrEmpty(s))
            {
                await WriteEscapedJavaScriptStringWithoutDelimitersAsync(writer, s, charEscapeFlags, stringEscapeHandling, client, writeBuffer, cancellationToken).ConfigureAwait(false);
            }

            await writer.WriteAsync(delimiter).ConfigureAwait(false);
        }

        public static async Task WriteCharAsync(Task task, TextWriter writer, char c, CancellationToken cancellationToken)
        {
            await task.ConfigureAwait(false);
            await writer.WriteAsync(c, cancellationToken).ConfigureAwait(false);
        }

        private static Task WriteEscapedJavaScriptStringWithoutDelimitersAsync(
            TextWriter writer, string s, bool[] charEscapeFlags, StringEscapeHandling stringEscapeHandling,
            JsonTextWriter client, char[] writeBuffer, CancellationToken cancellationToken)
        {
            int i = FirstCharToEscape(s, charEscapeFlags, stringEscapeHandling);
            return i == -1
                ? writer.WriteAsync(s, cancellationToken)
                : WriteDefinitelyEscapedJavaScriptStringWithoutDelimitersAsync(writer, s, i, charEscapeFlags, stringEscapeHandling, client, writeBuffer, cancellationToken);
        }

        private static async Task WriteDefinitelyEscapedJavaScriptStringWithoutDelimitersAsync(
            TextWriter writer, string s, int lastWritePosition, bool[] charEscapeFlags,
            StringEscapeHandling stringEscapeHandling, JsonTextWriter client, char[] writeBuffer,
            CancellationToken cancellationToken)
        {
            if (writeBuffer == null || writeBuffer.Length < lastWritePosition)
            {
                writeBuffer = client.EnsureWriteBuffer(lastWritePosition, UnicodeTextLength);
            }

            if (lastWritePosition != 0)
            {
                s.CopyTo(0, writeBuffer, 0, lastWritePosition);

                // write unchanged chars at start of text.
                await writer.WriteAsync(writeBuffer, 0, lastWritePosition, cancellationToken).ConfigureAwait(false);
            }

            int length;
            bool isEscapedUnicodeText = false;
            string escapedValue = null;

            for (int i = lastWritePosition; i < s.Length; i++)
            {
                char c = s[i];

                if (c < charEscapeFlags.Length && !charEscapeFlags[c])
                {
                    continue;
                }

                switch (c)
                {
                    case '\t':
                        escapedValue = @"\t";
                        break;
                    case '\n':
                        escapedValue = @"\n";
                        break;
                    case '\r':
                        escapedValue = @"\r";
                        break;
                    case '\f':
                        escapedValue = @"\f";
                        break;
                    case '\b':
                        escapedValue = @"\b";
                        break;
                    case '\\':
                        escapedValue = @"\\";
                        break;
                    case '\u0085': // Next Line
                        escapedValue = @"\u0085";
                        break;
                    case '\u2028': // Line Separator
                        escapedValue = @"\u2028";
                        break;
                    case '\u2029': // Paragraph Separator
                        escapedValue = @"\u2029";
                        break;
                    default:
                        if (c < charEscapeFlags.Length || stringEscapeHandling == StringEscapeHandling.EscapeNonAscii)
                        {
                            if (c == '\'' && stringEscapeHandling != StringEscapeHandling.EscapeHtml)
                            {
                                escapedValue = @"\'";
                            }
                            else if (c == '"' && stringEscapeHandling != StringEscapeHandling.EscapeHtml)
                            {
                                escapedValue = @"\""";
                            }
                            else
                            {
                                if (writeBuffer.Length < UnicodeTextLength)
                                {
                                    writeBuffer = client.EnsureWriteBuffer(UnicodeTextLength, 0);
                                }

                                StringUtils.ToCharAsUnicode(c, writeBuffer);

                                isEscapedUnicodeText = true;
                            }
                        }
                        else
                        {
                            continue;
                        }
                        break;
                }

                if (i > lastWritePosition)
                {
                    length = i - lastWritePosition + (isEscapedUnicodeText ? UnicodeTextLength : 0);
                    int start = isEscapedUnicodeText ? UnicodeTextLength : 0;

                    if (writeBuffer.Length < length)
                    {
                        writeBuffer = client.EnsureWriteBuffer(length, UnicodeTextLength);
                    }

                    s.CopyTo(lastWritePosition, writeBuffer, start, length - start);

                    // write unchanged chars before writing escaped text
                    await writer.WriteAsync(writeBuffer, start, length - start, cancellationToken).ConfigureAwait(false);
                }

                lastWritePosition = i + 1;
                if (!isEscapedUnicodeText)
                {
                    await writer.WriteAsync(escapedValue, cancellationToken).ConfigureAwait(false);
                }
                else
                {
                    await writer.WriteAsync(writeBuffer, 0, UnicodeTextLength, cancellationToken).ConfigureAwait(false);
                    isEscapedUnicodeText = false;
                }
            }

            length = s.Length - lastWritePosition;

            if (length != 0)
            {
                if (writeBuffer.Length < length)
                {
                    writeBuffer = client.EnsureWriteBuffer(length, 0);
                }

                s.CopyTo(lastWritePosition, writeBuffer, 0, length);

                // write remaining text
                await writer.WriteAsync(writeBuffer, 0, length, cancellationToken).ConfigureAwait(false);
            }
        }
#endif
    }
}<|MERGE_RESOLUTION|>--- conflicted
+++ resolved
@@ -30,12 +30,8 @@
 using System.Threading.Tasks;
 #endif
 using System.Collections.Generic;
-<<<<<<< HEAD
+using System.Diagnostics;
 #if !HAVE_LINQ
-=======
-using System.Diagnostics;
-#if NET20
->>>>>>> 0654fa58
 using Newtonsoft.Json.Utilities.LinqBridge;
 #else
 using System.Linq;
@@ -327,10 +323,7 @@
                 return w.ToString();
             }
         }
-
-<<<<<<< HEAD
-#if HAVE_ASYNC
-=======
+        
         private static int FirstCharToEscape(string s, bool[] charEscapeFlags, StringEscapeHandling stringEscapeHandling)
         {
             for (int i = 0; i != s.Length; i++)
@@ -362,9 +355,8 @@
 
             return -1;
         }
->>>>>>> 0654fa58
-
-#if !(NET20 || NET35 || NET40 || PORTABLE40)
+
+#if HAVE_ASYNC
         public static Task WriteEscapedJavaScriptStringAsync(TextWriter writer, string s, char delimiter, bool appendDelimiters, bool[] charEscapeFlags, StringEscapeHandling stringEscapeHandling, JsonTextWriter client, char[] writeBuffer, CancellationToken cancellationToken = default(CancellationToken))
         {
             if (cancellationToken.IsCancellationRequested)
