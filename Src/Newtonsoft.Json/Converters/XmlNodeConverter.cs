--- conflicted
+++ resolved
@@ -131,16 +131,11 @@
     {
         private readonly XmlElement _element;
 
-<<<<<<< HEAD
-      _element.SetAttributeNode((XmlAttribute)xmlAttributeWrapper.WrappedNode);
-    }
-=======
         public XmlElementWrapper(XmlElement element)
             : base(element)
         {
             _element = element;
         }
->>>>>>> 62f6a2c2
 
         public void SetAttributeNode(IXmlNode attribute)
         {
@@ -202,25 +197,10 @@
             get { return _node.NodeType; }
         }
 
-<<<<<<< HEAD
-    private IXmlNode WrapNode(XmlNode node)
-    {
-      switch (node.NodeType)
-      {
-        case XmlNodeType.Element:
-          return new XmlElementWrapper((XmlElement)node);
-        case XmlNodeType.XmlDeclaration:
-          return new XmlDeclarationWrapper((XmlDeclaration)node);
-        default:
-          return new XmlNodeWrapper(node);
-      }
-    }
-=======
         public string LocalName
         {
             get { return _node.LocalName; }
         }
->>>>>>> 62f6a2c2
 
         public IList<IXmlNode> ChildNodes
         {
@@ -240,40 +220,17 @@
             }
         }
 
-<<<<<<< HEAD
-    public IXmlNode ParentNode
-    {
-      get
-      {
-        XmlNode node = (_node is XmlAttribute)
-                         ? ((XmlAttribute)_node).OwnerElement
-                         : _node.ParentNode;
-
-        if (node == null)
-          return null;
-
-        return WrapNode(node);
-      }
-    }
-=======
         public IList<IXmlNode> Attributes
         {
             get
             {
                 if (_node.Attributes == null)
                     return null;
->>>>>>> 62f6a2c2
 
                 return _node.Attributes.Cast<XmlAttribute>().Select(a => WrapNode(a)).ToList();
             }
         }
 
-<<<<<<< HEAD
-    public IXmlNode AppendChild(IXmlNode newChild)
-    {
-      XmlNodeWrapper xmlNodeWrapper = (XmlNodeWrapper)newChild;
-      _node.AppendChild(xmlNodeWrapper._node);
-=======
         public IXmlNode ParentNode
         {
             get
@@ -281,7 +238,6 @@
                 XmlNode node = (_node is XmlAttribute)
                     ? ((XmlAttribute)_node).OwnerElement
                     : _node.ParentNode;
->>>>>>> 62f6a2c2
 
                 if (node == null)
                     return null;
@@ -442,24 +398,10 @@
             return new XObjectWrapper(new XText(text));
         }
 
-<<<<<<< HEAD
-    public override IXmlNode ParentNode
-    {
-      get
-      {
-        if (Text.Parent == null)
-          return null;
-
-        return XContainerWrapper.WrapNode(Text.Parent);
-      }
-    }
-  }
-=======
         public IXmlNode CreateXmlDeclaration(string version, string encoding, string standalone)
         {
             return new XDeclarationWrapper(new XDeclaration(version, encoding, standalone));
         }
->>>>>>> 62f6a2c2
 
         public IXmlNode CreateProcessingInstruction(string target, string data)
         {
@@ -539,56 +481,17 @@
                 if (Text.Parent == null)
                     return null;
 
-<<<<<<< HEAD
-    public override IXmlNode ParentNode
-    {
-      get
-      {
-        if (Container.Parent == null)
-          return null;
-
-        return WrapNode(Container.Parent);
-      }
-=======
                 return XContainerWrapper.WrapNode(Text.Parent);
             }
         }
->>>>>>> 62f6a2c2
     }
 
     internal class XCommentWrapper : XObjectWrapper
     {
-<<<<<<< HEAD
-      if (node is XDocument)
-        return new XDocumentWrapper((XDocument)node);
-      else if (node is XElement)
-        return new XElementWrapper((XElement)node);
-      else if (node is XContainer)
-        return new XContainerWrapper((XContainer)node);
-      else if (node is XProcessingInstruction)
-        return new XProcessingInstructionWrapper((XProcessingInstruction)node);
-      else if (node is XText)
-        return new XTextWrapper((XText)node);
-      else if (node is XComment)
-        return new XCommentWrapper((XComment)node);
-      else if (node is XAttribute)
-        return new XAttributeWrapper((XAttribute)node);
-      else
-        return new XObjectWrapper(node);
-    }
-
-    public override IXmlNode AppendChild(IXmlNode newChild)
-    {
-      Container.Add(newChild.WrappedNode);
-      return newChild;
-    }
-  }
-=======
         private XComment Text
         {
             get { return (XComment)WrappedNode; }
         }
->>>>>>> 62f6a2c2
 
         public XCommentWrapper(XComment text)
             : base(text)
@@ -706,19 +609,10 @@
             get { return _xmlObject; }
         }
 
-<<<<<<< HEAD
-  internal class XElementWrapper : XContainerWrapper, IXmlElement
-  {
-    private XElement Element
-    {
-      get { return (XElement)WrappedNode; }
-    }
-=======
         public virtual XmlNodeType NodeType
         {
             get { return _xmlObject.NodeType; }
         }
->>>>>>> 62f6a2c2
 
         public virtual string LocalName
         {
@@ -792,38 +686,17 @@
                 if (Attribute.Parent == null)
                     return null;
 
-<<<<<<< HEAD
-      SerializeNode(writer, node, manager, !OmitRootObject);
-
-      if (!OmitRootObject)
-        writer.WriteEndObject();
-=======
                 return XContainerWrapper.WrapNode(Attribute.Parent);
             }
         }
->>>>>>> 62f6a2c2
     }
 
     internal class XElementWrapper : XContainerWrapper, IXmlElement
     {
-<<<<<<< HEAD
-#if !NET20
-      if (value is XObject)
-        return XContainerWrapper.WrapNode((XObject)value);
-#endif
-#if !(SILVERLIGHT || NETFX_CORE || PORTABLE)
-      if (value is XmlNode)
-        return new XmlNodeWrapper((XmlNode)value);
-#endif
-
-      throw new ArgumentException("Value must be an XML object.", "value");
-    }
-=======
         private XElement Element
         {
             get { return (XElement)WrappedNode; }
         }
->>>>>>> 62f6a2c2
 
         public XElementWrapper(XElement element)
             : base(element)
@@ -852,24 +725,10 @@
             get { return Element.Name.LocalName; }
         }
 
-<<<<<<< HEAD
-    private string ResolveFullName(IXmlNode node, XmlNamespaceManager manager)
-    {
-      string prefix = (node.NamespaceUri == null || (node.LocalName == "xmlns" && node.NamespaceUri == "http://www.w3.org/2000/xmlns/"))
-                        ? null
-                        : manager.LookupPrefix(node.NamespaceUri);
-
-      if (!string.IsNullOrEmpty(prefix))
-        return string.Concat(prefix, ":", node.LocalName);
-      else
-        return node.LocalName;
-    }
-=======
         public override string NamespaceUri
         {
             get { return Element.Name.NamespaceName; }
         }
->>>>>>> 62f6a2c2
 
         public string GetPrefixOfNamespace(string namespaceUri)
         {
@@ -879,16 +738,6 @@
 #endif
     #endregion
 
-<<<<<<< HEAD
-    private bool IsArray(IXmlNode node)
-    {
-      IXmlNode jsonArrayAttribute = (node.Attributes != null)
-                                      ? node.Attributes.SingleOrDefault(a => a.LocalName == "Array" && a.NamespaceUri == JsonNamespaceUri)
-                                      : null;
-
-      return (jsonArrayAttribute != null && XmlConvert.ToBoolean(jsonArrayAttribute.Value));
-    }
-=======
     /// <summary>
     /// Converts XML to and from JSON.
     /// </summary>
@@ -931,7 +780,6 @@
         public override void WriteJson(JsonWriter writer, object value, JsonSerializer serializer)
         {
             IXmlNode node = WrapXml(value);
->>>>>>> 62f6a2c2
 
             XmlNamespaceManager manager = new XmlNamespaceManager(new NameTable());
             PushParentNamespaces(node, manager);
@@ -998,7 +846,7 @@
                 : manager.LookupPrefix(node.NamespaceUri);
 
             if (!string.IsNullOrEmpty(prefix))
-                return prefix + ":" + node.LocalName;
+                return string.Concat(prefix, ":", node.LocalName);
             else
                 return node.LocalName;
         }
@@ -1262,48 +1110,6 @@
             if (reader.TokenType != JsonToken.StartObject)
                 throw new JsonSerializationException("XmlNodeConverter can only convert JSON that begins with an object.");
 
-<<<<<<< HEAD
-#if !NET20
-      if (typeof(XObject).IsAssignableFrom(objectType))
-      {
-        if (objectType != typeof(XDocument) && objectType != typeof(XElement))
-          throw new JsonSerializationException("XmlNodeConverter only supports deserializing XDocument or XElement.");
-
-        XDocument d = new XDocument();
-        document = new XDocumentWrapper(d);
-        rootNode = document;
-      }
-#endif
-#if !(SILVERLIGHT || NETFX_CORE || PORTABLE)
-      if (typeof(XmlNode).IsAssignableFrom(objectType))
-      {
-        if (objectType != typeof(XmlDocument))
-          throw new JsonSerializationException("XmlNodeConverter only supports deserializing XmlDocuments");
-
-        XmlDocument d = new XmlDocument();
-        document = new XmlDocumentWrapper(d);
-        rootNode = document;
-      }
-#endif
-
-      if (document == null || rootNode == null)
-        throw new JsonSerializationException("Unexpected type when converting XML: " + objectType);
-
-      if (reader.TokenType != JsonToken.StartObject)
-        throw new JsonSerializationException("XmlNodeConverter can only convert JSON that begins with an object.");
-
-      if (!string.IsNullOrEmpty(DeserializeRootElementName))
-      {
-        //rootNode = document.CreateElement(DeserializeRootElementName);
-        //document.AppendChild(rootNode);
-        ReadElement(reader, document, rootNode, DeserializeRootElementName, manager);
-      }
-      else
-      {
-        reader.Read();
-        DeserializeNode(reader, document, manager, rootNode);
-      }
-=======
             if (!string.IsNullOrEmpty(DeserializeRootElementName))
             {
                 //rootNode = document.CreateElement(DeserializeRootElementName);
@@ -1315,7 +1121,6 @@
                 reader.Read();
                 DeserializeNode(reader, document, manager, rootNode);
             }
->>>>>>> 62f6a2c2
 
 #if !NET20
             if (objectType == typeof(XElement))
@@ -1462,18 +1267,6 @@
 #else
         return XmlConvert.ToString(d);
 #endif
-<<<<<<< HEAD
-      }
-      else if (reader.TokenType == JsonToken.Null)
-      {
-        return null;
-      }
-      else
-      {
-        throw JsonSerializationException.Create(reader, "Cannot get an XML string value from token type '{0}'.".FormatWith(CultureInfo.InvariantCulture, reader.TokenType));
-      }
-    }
-=======
             }
             else if (reader.TokenType == JsonToken.Null)
             {
@@ -1484,7 +1277,6 @@
                 throw JsonSerializationException.Create(reader, "Cannot get an XML string value from token type '{0}'.".FormatWith(CultureInfo.InvariantCulture, reader.TokenType));
             }
         }
->>>>>>> 62f6a2c2
 
         private void ReadArrayElements(JsonReader reader, IXmlDocument document, string propertyName, IXmlNode currentNode, XmlNamespaceManager manager)
         {
@@ -1593,7 +1385,7 @@
                                             manager.AddNamespace(jsonPrefix, JsonNamespaceUri);
                                         }
 
-                                        attributeNameValues.Add(jsonPrefix + ":" + attributeName, attributeValue);
+                                        attributeNameValues.Add(string.Concat(jsonPrefix, ":", attributeName), attributeValue);
                                         break;
                                     default:
                                         finishedAttributes = true;
@@ -1612,15 +1404,6 @@
                         default:
                             throw new JsonSerializationException("Unexpected JsonToken: " + reader.TokenType);
                     }
-<<<<<<< HEAD
-
-                    attributeNameValues.Add(string.Concat(jsonPrefix, ":", attributeName), attributeValue);
-                    break;
-                  default:
-                    finishedAttributes = true;
-                    break;
-=======
->>>>>>> 62f6a2c2
                 }
             }
 
