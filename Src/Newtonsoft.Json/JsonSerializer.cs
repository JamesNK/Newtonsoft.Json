--- conflicted
+++ resolved
@@ -87,11 +87,7 @@
         /// </summary>
         public virtual IReferenceResolver ReferenceResolver
         {
-<<<<<<< HEAD
-            get { return _referenceResolver ?? new DefaultReferenceResolver(); }
-=======
-            get => GetReferenceResolver();
->>>>>>> 1e612287
+            get => _referenceResolver ?? new DefaultReferenceResolver();
             set
             {
                 if (value == null)
