--- conflicted
+++ resolved
@@ -653,72 +653,6 @@
             return DeserializeInternal(reader, objectType);
         }
 
-<<<<<<< HEAD
-    internal virtual object DeserializeInternal(JsonReader reader, Type objectType)
-    {
-      ValidationUtils.ArgumentNotNull(reader, "reader");
-
-      // set serialization options onto reader
-      CultureInfo previousCulture = null;
-      if (_culture != null && !_culture.Equals(reader.Culture))
-      {
-        previousCulture = reader.Culture;
-        reader.Culture = _culture;
-      }
-
-      DateTimeZoneHandling? previousDateTimeZoneHandling = null;
-      if (_dateTimeZoneHandling != null && reader.DateTimeZoneHandling != _dateTimeZoneHandling)
-      {
-        previousDateTimeZoneHandling = reader.DateTimeZoneHandling;
-        reader.DateTimeZoneHandling = _dateTimeZoneHandling.Value;
-      }
-
-      DateParseHandling? previousDateParseHandling = null;
-      if (_dateParseHandling != null && reader.DateParseHandling != _dateParseHandling)
-      {
-        previousDateParseHandling = reader.DateParseHandling;
-        reader.DateParseHandling = _dateParseHandling.Value;
-      }
-
-      FloatParseHandling? previousFloatParseHandling = null;
-      if (_floatParseHandling != null && reader.FloatParseHandling != _floatParseHandling)
-      {
-        previousFloatParseHandling = reader.FloatParseHandling;
-        reader.FloatParseHandling = _floatParseHandling.Value;
-      }
-
-      int? previousMaxDepth = null;
-      if (_maxDepthSet && reader.MaxDepth != _maxDepth)
-      {
-        previousMaxDepth = reader.MaxDepth;
-        reader.MaxDepth = _maxDepth;
-      }
-
-      TraceJsonReader traceJsonReader = (TraceWriter != null && TraceWriter.LevelFilter >= TraceLevel.Verbose)
-                                          ? new TraceJsonReader(reader)
-                                          : null;
-
-      JsonSerializerInternalReader serializerReader = new JsonSerializerInternalReader(this);
-      object value = serializerReader.Deserialize(traceJsonReader ?? reader, objectType, CheckAdditionalContent);
-
-      if (traceJsonReader != null)
-        TraceWriter.Trace(TraceLevel.Verbose, string.Concat("Deserialized JSON: ", Environment.NewLine, traceJsonReader.GetJson()), null);
-
-      // reset reader back to previous options
-      if (previousCulture != null)
-        reader.Culture = previousCulture;
-      if (previousDateTimeZoneHandling != null)
-        reader.DateTimeZoneHandling = previousDateTimeZoneHandling.Value;
-      if (previousDateParseHandling != null)
-        reader.DateParseHandling = previousDateParseHandling.Value;
-      if (previousFloatParseHandling != null)
-        reader.FloatParseHandling = previousFloatParseHandling.Value;
-      if (_maxDepthSet)
-        reader.MaxDepth = previousMaxDepth;
-
-      return value;
-    }
-=======
         internal virtual object DeserializeInternal(JsonReader reader, Type objectType)
         {
             ValidationUtils.ArgumentNotNull(reader, "reader");
@@ -767,7 +701,7 @@
             object value = serializerReader.Deserialize(traceJsonReader ?? reader, objectType, CheckAdditionalContent);
 
             if (traceJsonReader != null)
-                TraceWriter.Trace(TraceLevel.Verbose, "Deserialized JSON: " + Environment.NewLine + traceJsonReader.GetJson(), null);
+                TraceWriter.Trace(TraceLevel.Verbose, string.Concat("Deserialized JSON: ", Environment.NewLine, traceJsonReader.GetJson()), null);
 
             // reset reader back to previous options
             if (previousCulture != null)
@@ -783,7 +717,6 @@
 
             return value;
         }
->>>>>>> 62f6a2c2
 
         /// <summary>
         /// Serializes the specified <see cref="Object"/> and writes the Json structure
@@ -839,88 +772,6 @@
             SerializeInternal(jsonWriter, value, null);
         }
 
-<<<<<<< HEAD
-    internal virtual void SerializeInternal(JsonWriter jsonWriter, object value, Type objectType)
-    {
-      ValidationUtils.ArgumentNotNull(jsonWriter, "jsonWriter");
-
-      // set serialization options onto writer
-      Formatting? previousFormatting = null;
-      if (_formatting != null && jsonWriter.Formatting != _formatting)
-      {
-        previousFormatting = jsonWriter.Formatting;
-        jsonWriter.Formatting = _formatting.Value;
-      }
-
-      DateFormatHandling? previousDateFormatHandling = null;
-      if (_dateFormatHandling != null && jsonWriter.DateFormatHandling != _dateFormatHandling)
-      {
-        previousDateFormatHandling = jsonWriter.DateFormatHandling;
-        jsonWriter.DateFormatHandling = _dateFormatHandling.Value;
-      }
-
-      DateTimeZoneHandling? previousDateTimeZoneHandling = null;
-      if (_dateTimeZoneHandling != null && jsonWriter.DateTimeZoneHandling != _dateTimeZoneHandling)
-      {
-        previousDateTimeZoneHandling = jsonWriter.DateTimeZoneHandling;
-        jsonWriter.DateTimeZoneHandling = _dateTimeZoneHandling.Value;
-      }
-
-      FloatFormatHandling? previousFloatFormatHandling = null;
-      if (_floatFormatHandling != null && jsonWriter.FloatFormatHandling != _floatFormatHandling)
-      {
-        previousFloatFormatHandling = jsonWriter.FloatFormatHandling;
-        jsonWriter.FloatFormatHandling = _floatFormatHandling.Value;
-      }
-
-      StringEscapeHandling? previousStringEscapeHandling = null;
-      if (_stringEscapeHandling != null && jsonWriter.StringEscapeHandling != _stringEscapeHandling)
-      {
-        previousStringEscapeHandling = jsonWriter.StringEscapeHandling;
-        jsonWriter.StringEscapeHandling = _stringEscapeHandling.Value;
-      }
-
-      CultureInfo previousCulture = null;
-      if (_culture != null && !_culture.Equals(jsonWriter.Culture))
-      {
-        previousCulture = jsonWriter.Culture;
-        jsonWriter.Culture = _culture;
-      }
-
-      string previousDateFormatString = null;
-      if (_dateFormatStringSet && jsonWriter.DateFormatString != _dateFormatString)
-      {
-        previousDateFormatString = jsonWriter.DateFormatString;
-        jsonWriter.DateFormatString = _dateFormatString;
-      }
-
-      TraceJsonWriter traceJsonWriter = (TraceWriter != null && TraceWriter.LevelFilter >= TraceLevel.Verbose)
-                                          ? new TraceJsonWriter(jsonWriter)
-                                          : null;
-
-      JsonSerializerInternalWriter serializerWriter = new JsonSerializerInternalWriter(this);
-      serializerWriter.Serialize(traceJsonWriter ?? jsonWriter, value, objectType);
-
-      if (traceJsonWriter != null)
-        TraceWriter.Trace(TraceLevel.Verbose, string.Concat("Serialized JSON: ", Environment.NewLine, traceJsonWriter.GetJson()), null);
-
-      // reset writer back to previous options
-      if (previousFormatting != null)
-        jsonWriter.Formatting = previousFormatting.Value;
-      if (previousDateFormatHandling != null)
-        jsonWriter.DateFormatHandling = previousDateFormatHandling.Value;
-      if (previousDateTimeZoneHandling != null)
-        jsonWriter.DateTimeZoneHandling = previousDateTimeZoneHandling.Value;
-      if (previousFloatFormatHandling != null)
-        jsonWriter.FloatFormatHandling = previousFloatFormatHandling.Value;
-      if (previousStringEscapeHandling != null)
-        jsonWriter.StringEscapeHandling = previousStringEscapeHandling.Value;
-      if (_dateFormatStringSet)
-        jsonWriter.DateFormatString = previousDateFormatString;
-      if (previousCulture != null)
-        jsonWriter.Culture = previousCulture;
-    }
-=======
         internal virtual void SerializeInternal(JsonWriter jsonWriter, object value, Type objectType)
         {
             ValidationUtils.ArgumentNotNull(jsonWriter, "jsonWriter");
@@ -983,7 +834,7 @@
             serializerWriter.Serialize(traceJsonWriter ?? jsonWriter, value, objectType);
 
             if (traceJsonWriter != null)
-                TraceWriter.Trace(TraceLevel.Verbose, "Serialized JSON: " + Environment.NewLine + traceJsonWriter.GetJson(), null);
+                TraceWriter.Trace(TraceLevel.Verbose, string.Concat("Serialized JSON: ", Environment.NewLine, traceJsonWriter.GetJson()), null);
 
             // reset writer back to previous options
             if (previousFormatting != null)
@@ -1001,7 +852,6 @@
             if (previousCulture != null)
                 jsonWriter.Culture = previousCulture;
         }
->>>>>>> 62f6a2c2
 
         internal IReferenceResolver GetReferenceResolver()
         {
