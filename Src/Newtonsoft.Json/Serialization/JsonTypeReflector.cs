﻿#region License
// Copyright (c) 2007 James Newton-King
//
// Permission is hereby granted, free of charge, to any person
// obtaining a copy of this software and associated documentation
// files (the "Software"), to deal in the Software without
// restriction, including without limitation the rights to use,
// copy, modify, merge, publish, distribute, sublicense, and/or sell
// copies of the Software, and to permit persons to whom the
// Software is furnished to do so, subject to the following
// conditions:
//
// The above copyright notice and this permission notice shall be
// included in all copies or substantial portions of the Software.
//
// THE SOFTWARE IS PROVIDED "AS IS", WITHOUT WARRANTY OF ANY KIND,
// EXPRESS OR IMPLIED, INCLUDING BUT NOT LIMITED TO THE WARRANTIES
// OF MERCHANTABILITY, FITNESS FOR A PARTICULAR PURPOSE AND
// NONINFRINGEMENT. IN NO EVENT SHALL THE AUTHORS OR COPYRIGHT
// HOLDERS BE LIABLE FOR ANY CLAIM, DAMAGES OR OTHER LIABILITY,
// WHETHER IN AN ACTION OF CONTRACT, TORT OR OTHERWISE, ARISING
// FROM, OUT OF OR IN CONNECTION WITH THE SOFTWARE OR THE USE OR
// OTHER DEALINGS IN THE SOFTWARE.
#endregion

using System;
using System.Collections.Generic;
using System.ComponentModel;
using System.Globalization;
using System.Reflection;
using System.Security;
#if HAVE_CAS
using System.Security.Permissions;
#endif
using Newtonsoft.Json.Utilities;
#if !HAVE_LINQ
using Newtonsoft.Json.Utilities.LinqBridge;
#else
using System.Linq;
#endif
using System.Runtime.Serialization;

namespace Newtonsoft.Json.Serialization
{
    internal static class JsonTypeReflector
    {
        private static bool? _dynamicCodeGeneration;
        private static bool? _fullyTrusted;

        public const string IdPropertyName = "$id";
        public const string RefPropertyName = "$ref";
        public const string TypePropertyName = "$type";
        public const string ValuePropertyName = "$value";
        public const string ArrayValuesPropertyName = "$values";

        public const string ShouldSerializePrefix = "ShouldSerialize";
        public const string SpecifiedPostfix = "Specified";

        public const string ConcurrentDictionaryTypeName = "System.Collections.Concurrent.ConcurrentDictionary`2";

        private static readonly ThreadSafeStore<Type, Func<object[]?, object>> CreatorCache = 
            new ThreadSafeStore<Type, Func<object[]?, object>>(GetCreator);

#if !(NET20 || DOTNET)
        private static readonly ThreadSafeStore<Type, Type?> AssociatedMetadataTypesCache = new ThreadSafeStore<Type, Type?>(GetAssociateMetadataTypeFromAttribute);
        private static ReflectionObject? _metadataTypeAttributeReflectionObject;
#endif

        public static T? GetCachedAttribute<T>(object attributeProvider) where T : Attribute
        {
            return CachedAttributeGetter<T>.GetAttribute(attributeProvider);
        }

#if HAVE_TYPE_DESCRIPTOR
        public static bool CanTypeDescriptorConvertString(Type type, out TypeConverter typeConverter)
        {
            typeConverter = TypeDescriptor.GetConverter(type);

            // use the objectType's TypeConverter if it has one and can convert to a string
            if (typeConverter != null)
            {
                Type converterType = typeConverter.GetType();

                if (!string.Equals(converterType.FullName, "System.ComponentModel.ComponentConverter", StringComparison.Ordinal)
                    && !string.Equals(converterType.FullName, "System.ComponentModel.ReferenceConverter", StringComparison.Ordinal)
                    && !string.Equals(converterType.FullName, "System.Windows.Forms.Design.DataSourceConverter", StringComparison.Ordinal)
                    && converterType != typeof(TypeConverter))
                {
                    return typeConverter.CanConvertTo(typeof(string));
                }

            }

            return false;
        }
#endif

#if HAVE_DATA_CONTRACTS
        public static DataContractAttribute? GetDataContractAttribute(Type type)
        {
            // DataContractAttribute does not have inheritance
            Type currentType = type;

            while (currentType != null)
            {
                DataContractAttribute? result = CachedAttributeGetter<DataContractAttribute>.GetAttribute(currentType);
                if (result != null)
                {
                    return result;
                }

                currentType = currentType.BaseType();
            }

            return null;
        }

        public static DataMemberAttribute? GetDataMemberAttribute(MemberInfo memberInfo)
        {
            // DataMemberAttribute does not have inheritance

            // can't override a field
            if (memberInfo.MemberType() == MemberTypes.Field)
            {
                return CachedAttributeGetter<DataMemberAttribute>.GetAttribute(memberInfo);
            }

            // search property and then search base properties if nothing is returned and the property is virtual
            PropertyInfo propertyInfo = (PropertyInfo)memberInfo;
            DataMemberAttribute? result = CachedAttributeGetter<DataMemberAttribute>.GetAttribute(propertyInfo);
            if (result == null)
            {
                if (propertyInfo.IsVirtual())
                {
                    Type currentType = propertyInfo.DeclaringType;

                    while (result == null && currentType != null)
                    {
                        PropertyInfo baseProperty = (PropertyInfo)ReflectionUtils.GetMemberInfoFromType(currentType, propertyInfo);
                        if (baseProperty != null && baseProperty.IsVirtual())
                        {
                            result = CachedAttributeGetter<DataMemberAttribute>.GetAttribute(baseProperty);
                        }

                        currentType = currentType.BaseType();
                    }
                }
            }

            return result;
        }
#endif

        public static MemberSerialization GetObjectMemberSerialization(Type objectType, bool ignoreSerializableAttribute)
        {
            JsonObjectAttribute? objectAttribute = GetCachedAttribute<JsonObjectAttribute>(objectType);
            if (objectAttribute != null)
            {
                return objectAttribute.MemberSerialization;
            }

#if HAVE_DATA_CONTRACTS
            DataContractAttribute? dataContractAttribute = GetDataContractAttribute(objectType);
            if (dataContractAttribute != null)
            {
                return MemberSerialization.OptIn;
            }
#endif

#if HAVE_BINARY_SERIALIZATION
            if (!ignoreSerializableAttribute && IsSerializable(objectType))
            {
                return MemberSerialization.Fields;
            }
#endif

            // the default
            return MemberSerialization.OptOut;
        }

        public static JsonConverter? GetJsonConverter(object attributeProvider)
        {
            JsonConverterAttribute? converterAttribute = GetCachedAttribute<JsonConverterAttribute>(attributeProvider);

            if (converterAttribute != null)
            {
<<<<<<< HEAD
                Type converterType = converterAttribute.ConverterType;
                if (converterType.IsGenericTypeDefinition())
                {
                    Type type = attributeProvider as Type;
                    Type[] typeGenericArguments = null;
                    if (type == null)
                    {
                        MemberInfo member = attributeProvider as MemberInfo;
                        type = (member as PropertyInfo)?.PropertyType ?? (member as FieldInfo)?.FieldType;
                        if (type != null)
                        {
                            Type genericMemberType = GetMembersGenericType(member);
                            if (genericMemberType?.IsGenericParameter == true)
                            {
                                typeGenericArguments = new[] { type };
                            }
                        }
                    }

                    if (typeGenericArguments == null)
                    {
                        if (type == null || !type.IsGenericType() || type.IsGenericTypeDefinition())
                        {
                            throw new JsonSerializationException("Could not create generic converter {0}. Converter was placed on type {1} that does not have type arguments.".FormatWith(CultureInfo.InvariantCulture, converterType, type));
                        }
                        typeGenericArguments = type.GetGenericArguments();
                    }

                    Type[] converterGenericArguments = converterType.GetGenericArguments();
                    if (converterGenericArguments.Length != typeGenericArguments.Length)
                    {
                        throw new JsonSerializationException("Could not create generic converter {0}. Converter was placed on type {1} that does not have a matching number of type arguments.".FormatWith(CultureInfo.InvariantCulture, converterType, type));
                    }

                    converterType = converterType.MakeGenericType(typeGenericArguments);
                }
                Func<object[], object> creator = CreatorCache.Get(converterType);
=======
                Func<object[]?, object> creator = CreatorCache.Get(converterAttribute.ConverterType);
>>>>>>> b6dc05be
                if (creator != null)
                {
                    return (JsonConverter)creator(converterAttribute.ConverterParameters);
                }
            }

            return null;
        }

        /// <summary>
        /// Retrieves the type of the corresponding member of the declaring type's generic type definition.
        /// </summary>
        /// <param name="member"></param>
        /// <returns></returns>
        private static Type GetMembersGenericType(MemberInfo member)
        {
            Type declaringType = member.DeclaringType;
            if (declaringType.IsGenericType() && !declaringType.IsGenericTypeDefinition())
            {
                Type genericDeclaringType = declaringType.GetGenericTypeDefinition();
                return member.MemberType() == MemberTypes.Property ?
                    genericDeclaringType.GetProperty(member.Name, BindingFlags.NonPublic | BindingFlags.Public | BindingFlags.Instance | BindingFlags.DeclaredOnly).PropertyType :
                    genericDeclaringType.GetField(member.Name, BindingFlags.NonPublic | BindingFlags.Public | BindingFlags.Instance | BindingFlags.DeclaredOnly).FieldType;
            }
            return null;
        }

        /// <summary>
        /// Lookup and create an instance of the <see cref="JsonConverter"/> type described by the argument.
        /// </summary>
        /// <param name="converterType">The <see cref="JsonConverter"/> type to create.</param>
        /// <param name="args">Optional arguments to pass to an initializing constructor of the JsonConverter.
        /// If <c>null</c>, the default constructor is used.</param>
<<<<<<< HEAD
        /// <param name="collectionType">The collection type.</param>
        /// <param name="member">The type member.</param>
        public static JsonConverter CreateJsonConverterInstance(Type converterType, object[] converterArgs, Type collectionType, MemberInfo member)
        {
            if (converterType.IsGenericTypeDefinition())
            {
                Type collectionItemType;
                Type[] typeGenericArguments = null;
                if (CollectionUtils.IsDictionaryType(collectionType))
                {
                    ReflectionUtils.GetDictionaryKeyValueTypes(collectionType, out _, out collectionItemType);
                    if (member != null)
                    {
                        Type genericMemberType = GetMembersGenericType(member);
                        if (genericMemberType != null)
                        {
                            ReflectionUtils.GetDictionaryKeyValueTypes(genericMemberType, out _, out Type genericCollectionItemType);
                            if (genericCollectionItemType.IsGenericParameter)
                            {
                                typeGenericArguments = new[] { collectionItemType };
                            }
                        }
                    }
                    else if (collectionType.IsGenericType() && !collectionType.IsGenericTypeDefinition())
                    {
                        Type genericCollectionType = collectionType.GetGenericTypeDefinition();
                        ReflectionUtils.GetDictionaryKeyValueTypes(genericCollectionType, out _, out Type genericCollectionItemType);
                        if (genericCollectionItemType.IsGenericParameter)
                        {
                            typeGenericArguments = new[] { collectionItemType };
                        }
                    }
                }
                else
                {
                    collectionItemType = ReflectionUtils.GetCollectionItemType(collectionType);
                    if (member != null)
                    {
                        Type genericMemberType = GetMembersGenericType(member);
                        if (genericMemberType != null && ReflectionUtils.GetCollectionItemType(genericMemberType).IsGenericParameter)
                        {
                            typeGenericArguments = new[] { collectionItemType };
                        }
                    }
                    else if (collectionType.IsGenericType() && !collectionType.IsGenericTypeDefinition())
                    {
                        Type genericCollectionType = collectionType.GetGenericTypeDefinition();
                        if (ReflectionUtils.GetCollectionItemType(genericCollectionType).IsGenericParameter)
                        {
                            typeGenericArguments = new[] { collectionItemType };
                        }
                    }
                }

                if (typeGenericArguments == null)
                {
                    if (!collectionItemType.IsGenericType() || collectionItemType.IsGenericTypeDefinition())
                    {
                        throw new JsonSerializationException("Could not create generic converter {0}. Converter was specified for items in collection {1} and item type {2} that does not have type arguments.".FormatWith(CultureInfo.InvariantCulture, converterType, collectionType, collectionItemType));
                    }

                    typeGenericArguments = collectionItemType.GetGenericArguments();
                }

                Type[] converterGenericArguments = converterType.GetGenericArguments();
                if (converterGenericArguments.Length != typeGenericArguments.Length)
                {
                    throw new JsonSerializationException("Could not create generic converter {0}. Converter was specified for items in collection {1} and item type {2} that does not have a matching number of type arguments.".FormatWith(CultureInfo.InvariantCulture, converterType, collectionType, collectionItemType));
                }

                converterType = converterType.MakeGenericType(typeGenericArguments);
            }
            Func<object[], object> converterCreator = CreatorCache.Get(converterType);
            return (JsonConverter)converterCreator(converterArgs);
=======
        public static JsonConverter CreateJsonConverterInstance(Type converterType, object[]? args)
        {
            Func<object[]?, object> converterCreator = CreatorCache.Get(converterType);
            return (JsonConverter)converterCreator(args);
>>>>>>> b6dc05be
        }

        public static NamingStrategy CreateNamingStrategyInstance(Type namingStrategyType, object[]? args)
        {
            Func<object[]?, object> converterCreator = CreatorCache.Get(namingStrategyType);
            return (NamingStrategy)converterCreator(args);
        }

        public static NamingStrategy? GetContainerNamingStrategy(JsonContainerAttribute containerAttribute)
        {
            if (containerAttribute.NamingStrategyInstance == null)
            {
                if (containerAttribute.NamingStrategyType == null)
                {
                    return null;
                }

                containerAttribute.NamingStrategyInstance = CreateNamingStrategyInstance(containerAttribute.NamingStrategyType, containerAttribute.NamingStrategyParameters);
            }

            return containerAttribute.NamingStrategyInstance;
        }

        private static Func<object[]?, object> GetCreator(Type type)
        {
            Func<object>? defaultConstructor = (ReflectionUtils.HasDefaultConstructor(type, false))
                ? ReflectionDelegateFactory.CreateDefaultConstructor<object>(type)
                : null;

            return (parameters) =>
            {
                try
                {
                    if (parameters != null)
                    {
                        Type[] paramTypes = parameters.Select(param =>
                        {
                            if (param == null)
                            {
                                throw new InvalidOperationException("Cannot pass a null parameter to the constructor.");
                            }

                            return param.GetType();
                        }).ToArray();
                        ConstructorInfo parameterizedConstructorInfo = type.GetConstructor(paramTypes);

                        if (parameterizedConstructorInfo != null)
                        {
                            ObjectConstructor<object> parameterizedConstructor = ReflectionDelegateFactory.CreateParameterizedConstructor(parameterizedConstructorInfo);
                            return parameterizedConstructor(parameters);
                        }
                        else
                        {
                            throw new JsonException("No matching parameterized constructor found for '{0}'.".FormatWith(CultureInfo.InvariantCulture, type));
                        }
                    }

                    if (defaultConstructor == null)
                    {
                        throw new JsonException("No parameterless constructor defined for '{0}'.".FormatWith(CultureInfo.InvariantCulture, type));
                    }

                    return defaultConstructor();
                }
                catch (Exception ex)
                {
                    throw new JsonException("Error creating '{0}'.".FormatWith(CultureInfo.InvariantCulture, type), ex);
                }
            };
        }

#if !(NET20 || DOTNET)
        private static Type? GetAssociatedMetadataType(Type type)
        {
            return AssociatedMetadataTypesCache.Get(type);
        }

        private static Type? GetAssociateMetadataTypeFromAttribute(Type type)
        {
            Attribute[] customAttributes = ReflectionUtils.GetAttributes(type, null, true);

            foreach (Attribute attribute in customAttributes)
            {
                Type attributeType = attribute.GetType();

                // only test on attribute type name
                // attribute assembly could change because of type forwarding, etc
                if (string.Equals(attributeType.FullName, "System.ComponentModel.DataAnnotations.MetadataTypeAttribute", StringComparison.Ordinal))
                {
                    const string metadataClassTypeName = "MetadataClassType";

                    if (_metadataTypeAttributeReflectionObject == null)
                    {
                        _metadataTypeAttributeReflectionObject = ReflectionObject.Create(attributeType, metadataClassTypeName);
                    }

                    return (Type?)_metadataTypeAttributeReflectionObject.GetValue(attribute, metadataClassTypeName);
                }
            }

            return null;
        }
#endif

        private static T? GetAttribute<T>(Type type) where T : Attribute
        {
            T? attribute;

#if !(NET20 || DOTNET)
            Type? metadataType = GetAssociatedMetadataType(type);
            if (metadataType != null)
            {
                attribute = ReflectionUtils.GetAttribute<T>(metadataType, true);
                if (attribute != null)
                {
                    return attribute;
                }
            }
#endif

            attribute = ReflectionUtils.GetAttribute<T>(type, true);
            if (attribute != null)
            {
                return attribute;
            }

            foreach (Type typeInterface in type.GetInterfaces())
            {
                attribute = ReflectionUtils.GetAttribute<T>(typeInterface, true);
                if (attribute != null)
                {
                    return attribute;
                }
            }

            return null;
        }

        private static T? GetAttribute<T>(MemberInfo memberInfo) where T : Attribute
        {
            T? attribute;

#if !(NET20 || DOTNET)
            Type? metadataType = GetAssociatedMetadataType(memberInfo.DeclaringType);
            if (metadataType != null)
            {
                MemberInfo metadataTypeMemberInfo = ReflectionUtils.GetMemberInfoFromType(metadataType, memberInfo);

                if (metadataTypeMemberInfo != null)
                {
                    attribute = ReflectionUtils.GetAttribute<T>(metadataTypeMemberInfo, true);
                    if (attribute != null)
                    {
                        return attribute;
                    }
                }
            }
#endif

            attribute = ReflectionUtils.GetAttribute<T>(memberInfo, true);
            if (attribute != null)
            {
                return attribute;
            }

            if (memberInfo.DeclaringType != null)
            {
                foreach (Type typeInterface in memberInfo.DeclaringType.GetInterfaces())
                {
                    MemberInfo interfaceTypeMemberInfo = ReflectionUtils.GetMemberInfoFromType(typeInterface, memberInfo);

                    if (interfaceTypeMemberInfo != null)
                    {
                        attribute = ReflectionUtils.GetAttribute<T>(interfaceTypeMemberInfo, true);
                        if (attribute != null)
                        {
                            return attribute;
                        }
                    }
                }
            }

            return null;
        }

#if HAVE_NON_SERIALIZED_ATTRIBUTE
        public static bool IsNonSerializable(object provider)
        {
#if HAVE_FULL_REFLECTION
            // no inheritance
            return (ReflectionUtils.GetAttribute<NonSerializedAttribute>(provider, false) != null);
#else
            if (provider is FieldInfo fieldInfo && (fieldInfo.Attributes & FieldAttributes.NotSerialized) == FieldAttributes.NotSerialized)
            {
                return true;
            }

            return false;
#endif
        }
#endif

#if HAVE_BINARY_SERIALIZATION
        public static bool IsSerializable(object provider)
        {
#if HAVE_FULL_REFLECTION
            // no inheritance
            return (ReflectionUtils.GetAttribute<SerializableAttribute>(provider, false) != null);
#else
            if (provider is Type type && (type.GetTypeInfo().Attributes & TypeAttributes.Serializable) == TypeAttributes.Serializable)
            {
                return true;
            }

            return false;
#endif
        }
#endif

        public static T? GetAttribute<T>(object provider) where T : Attribute
        {
            if (provider is Type type)
            {
                return GetAttribute<T>(type);
            }

            if (provider is MemberInfo memberInfo)
            {
                return GetAttribute<T>(memberInfo);
            }

            return ReflectionUtils.GetAttribute<T>(provider, true);
        }

#if DEBUG
        internal static void SetFullyTrusted(bool? fullyTrusted)
        {
            _fullyTrusted = fullyTrusted;
        }

        internal static void SetDynamicCodeGeneration(bool dynamicCodeGeneration)
        {
            _dynamicCodeGeneration = dynamicCodeGeneration;
        }
#endif

        public static bool DynamicCodeGeneration
        {
#if HAVE_SECURITY_SAFE_CRITICAL_ATTRIBUTE
            [SecuritySafeCritical]
#endif
            get
            {
                if (_dynamicCodeGeneration == null)
                {
#if HAVE_CAS
                    try
                    {
                        new ReflectionPermission(ReflectionPermissionFlag.MemberAccess).Demand();
                        new ReflectionPermission(ReflectionPermissionFlag.RestrictedMemberAccess).Demand();
                        new SecurityPermission(SecurityPermissionFlag.SkipVerification).Demand();
                        new SecurityPermission(SecurityPermissionFlag.UnmanagedCode).Demand();
                        new SecurityPermission(PermissionState.Unrestricted).Demand();
                        _dynamicCodeGeneration = true;
                    }
                    catch (Exception)
                    {
                        _dynamicCodeGeneration = false;
                    }
#else
                    _dynamicCodeGeneration = false;
#endif
                }

                return _dynamicCodeGeneration.GetValueOrDefault();
            }
        }

        public static bool FullyTrusted
        {
            get
            {
                if (_fullyTrusted == null)
                {
#if (DOTNET || PORTABLE || PORTABLE40)
                    _fullyTrusted = true;
#elif !(NET20 || NET35 || PORTABLE40)
                    AppDomain appDomain = AppDomain.CurrentDomain;

                    _fullyTrusted = appDomain.IsHomogenous && appDomain.IsFullyTrusted;
#else
                    try
                    {
                        new SecurityPermission(PermissionState.Unrestricted).Demand();
                        _fullyTrusted = true;
                    }
                    catch (Exception)
                    {
                        _fullyTrusted = false;
                    }
#endif
                }

                return _fullyTrusted.GetValueOrDefault();
            }
        }

        public static ReflectionDelegateFactory ReflectionDelegateFactory
        {
            get
            {
#if !(PORTABLE40 || PORTABLE || DOTNET || NETSTANDARD2_0)
                if (DynamicCodeGeneration)
                {
                    return DynamicReflectionDelegateFactory.Instance;
                }

                return LateBoundReflectionDelegateFactory.Instance;
#else
                return ExpressionReflectionDelegateFactory.Instance;
#endif
            }
        }
    }
}<|MERGE_RESOLUTION|>--- conflicted
+++ resolved
@@ -184,15 +184,14 @@
 
             if (converterAttribute != null)
             {
-<<<<<<< HEAD
                 Type converterType = converterAttribute.ConverterType;
                 if (converterType.IsGenericTypeDefinition())
                 {
-                    Type type = attributeProvider as Type;
-                    Type[] typeGenericArguments = null;
+                    Type? type = attributeProvider as Type;
+                    Type[]? typeGenericArguments = null;
                     if (type == null)
                     {
-                        MemberInfo member = attributeProvider as MemberInfo;
+                        MemberInfo? member = attributeProvider as MemberInfo;
                         type = (member as PropertyInfo)?.PropertyType ?? (member as FieldInfo)?.FieldType;
                         if (type != null)
                         {
@@ -221,10 +220,7 @@
 
                     converterType = converterType.MakeGenericType(typeGenericArguments);
                 }
-                Func<object[], object> creator = CreatorCache.Get(converterType);
-=======
-                Func<object[]?, object> creator = CreatorCache.Get(converterAttribute.ConverterType);
->>>>>>> b6dc05be
+                Func<object[]?, object> creator = CreatorCache.Get(converterType);
                 if (creator != null)
                 {
                     return (JsonConverter)creator(converterAttribute.ConverterParameters);
@@ -239,15 +235,15 @@
         /// </summary>
         /// <param name="member"></param>
         /// <returns></returns>
-        private static Type GetMembersGenericType(MemberInfo member)
+        private static Type? GetMembersGenericType(MemberInfo member)
         {
             Type declaringType = member.DeclaringType;
             if (declaringType.IsGenericType() && !declaringType.IsGenericTypeDefinition())
             {
                 Type genericDeclaringType = declaringType.GetGenericTypeDefinition();
                 return member.MemberType() == MemberTypes.Property ?
-                    genericDeclaringType.GetProperty(member.Name, BindingFlags.NonPublic | BindingFlags.Public | BindingFlags.Instance | BindingFlags.DeclaredOnly).PropertyType :
-                    genericDeclaringType.GetField(member.Name, BindingFlags.NonPublic | BindingFlags.Public | BindingFlags.Instance | BindingFlags.DeclaredOnly).FieldType;
+                    genericDeclaringType.GetProperty(member.Name, BindingFlags.NonPublic | BindingFlags.Public | BindingFlags.Instance | BindingFlags.DeclaredOnly)!.PropertyType :
+                    genericDeclaringType.GetField(member.Name, BindingFlags.NonPublic | BindingFlags.Public | BindingFlags.Instance | BindingFlags.DeclaredOnly)!.FieldType;
             }
             return null;
         }
@@ -258,21 +254,20 @@
         /// <param name="converterType">The <see cref="JsonConverter"/> type to create.</param>
         /// <param name="args">Optional arguments to pass to an initializing constructor of the JsonConverter.
         /// If <c>null</c>, the default constructor is used.</param>
-<<<<<<< HEAD
         /// <param name="collectionType">The collection type.</param>
         /// <param name="member">The type member.</param>
-        public static JsonConverter CreateJsonConverterInstance(Type converterType, object[] converterArgs, Type collectionType, MemberInfo member)
+        public static JsonConverter CreateJsonConverterInstance(Type converterType, object[]? converterArgs, Type collectionType, MemberInfo? member)
         {
             if (converterType.IsGenericTypeDefinition())
             {
                 Type collectionItemType;
-                Type[] typeGenericArguments = null;
+                Type[]? typeGenericArguments = null;
                 if (CollectionUtils.IsDictionaryType(collectionType))
                 {
                     ReflectionUtils.GetDictionaryKeyValueTypes(collectionType, out _, out collectionItemType);
                     if (member != null)
                     {
-                        Type genericMemberType = GetMembersGenericType(member);
+                        Type? genericMemberType = GetMembersGenericType(member);
                         if (genericMemberType != null)
                         {
                             ReflectionUtils.GetDictionaryKeyValueTypes(genericMemberType, out _, out Type genericCollectionItemType);
@@ -331,14 +326,8 @@
 
                 converterType = converterType.MakeGenericType(typeGenericArguments);
             }
-            Func<object[], object> converterCreator = CreatorCache.Get(converterType);
+            Func<object[]?, object> converterCreator = CreatorCache.Get(converterType);
             return (JsonConverter)converterCreator(converterArgs);
-=======
-        public static JsonConverter CreateJsonConverterInstance(Type converterType, object[]? args)
-        {
-            Func<object[]?, object> converterCreator = CreatorCache.Get(converterType);
-            return (JsonConverter)converterCreator(args);
->>>>>>> b6dc05be
         }
 
         public static NamingStrategy CreateNamingStrategyInstance(Type namingStrategyType, object[]? args)
