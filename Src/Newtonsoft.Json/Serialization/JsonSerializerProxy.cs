#region License
// Copyright (c) 2007 James Newton-King
//
// Permission is hereby granted, free of charge, to any person
// obtaining a copy of this software and associated documentation
// files (the "Software"), to deal in the Software without
// restriction, including without limitation the rights to use,
// copy, modify, merge, publish, distribute, sublicense, and/or sell
// copies of the Software, and to permit persons to whom the
// Software is furnished to do so, subject to the following
// conditions:
//
// The above copyright notice and this permission notice shall be
// included in all copies or substantial portions of the Software.
//
// THE SOFTWARE IS PROVIDED "AS IS", WITHOUT WARRANTY OF ANY KIND,
// EXPRESS OR IMPLIED, INCLUDING BUT NOT LIMITED TO THE WARRANTIES
// OF MERCHANTABILITY, FITNESS FOR A PARTICULAR PURPOSE AND
// NONINFRINGEMENT. IN NO EVENT SHALL THE AUTHORS OR COPYRIGHT
// HOLDERS BE LIABLE FOR ANY CLAIM, DAMAGES OR OTHER LIABILITY,
// WHETHER IN AN ACTION OF CONTRACT, TORT OR OTHERWISE, ARISING
// FROM, OUT OF OR IN CONNECTION WITH THE SOFTWARE OR THE USE OR
// OTHER DEALINGS IN THE SOFTWARE.
#endregion

using System;
using System.Collections;
using System.Globalization;
using System.Runtime.Serialization.Formatters;
using Newtonsoft.Json.Utilities;
using System.Runtime.Serialization;

namespace Newtonsoft.Json.Serialization
{
    internal class JsonSerializerProxy : JsonSerializer
    {
        private readonly JsonSerializerInternalReader _serializerReader;
        private readonly JsonSerializerInternalWriter _serializerWriter;
        private readonly JsonSerializer _serializer;

        public override event EventHandler<ErrorEventArgs> Error
        {
            add => _serializer.Error += value;
            remove => _serializer.Error -= value;
        }

        public override IReferenceResolver ReferenceResolver
        {
<<<<<<< HEAD
            get { return GetInternalSerializer().ReferenceResolver; }
            set { GetInternalSerializer().ReferenceResolver = value; }
        }

        public override Func<IReferenceResolver> ReferenceResolverProvider
        {
            get { return _serializer.ReferenceResolverProvider; }
            set { _serializer.ReferenceResolverProvider = value; }
=======
            get => _serializer.ReferenceResolver;
            set => _serializer.ReferenceResolver = value;
>>>>>>> 1e612287
        }

        public override ITraceWriter TraceWriter
        {
            get => _serializer.TraceWriter;
            set => _serializer.TraceWriter = value;
        }

        public override IEqualityComparer EqualityComparer
        {
            get => _serializer.EqualityComparer;
            set => _serializer.EqualityComparer = value;
        }

        public override JsonConverterCollection Converters => _serializer.Converters;

        public override DefaultValueHandling DefaultValueHandling
        {
            get => _serializer.DefaultValueHandling;
            set => _serializer.DefaultValueHandling = value;
        }

        public override IContractResolver ContractResolver
        {
            get => _serializer.ContractResolver;
            set => _serializer.ContractResolver = value;
        }

        public override MissingMemberHandling MissingMemberHandling
        {
            get => _serializer.MissingMemberHandling;
            set => _serializer.MissingMemberHandling = value;
        }

        public override NullValueHandling NullValueHandling
        {
            get => _serializer.NullValueHandling;
            set => _serializer.NullValueHandling = value;
        }

        public override ObjectCreationHandling ObjectCreationHandling
        {
            get => _serializer.ObjectCreationHandling;
            set => _serializer.ObjectCreationHandling = value;
        }

        public override ReferenceLoopHandling ReferenceLoopHandling
        {
            get => _serializer.ReferenceLoopHandling;
            set => _serializer.ReferenceLoopHandling = value;
        }

        public override PreserveReferencesHandling PreserveReferencesHandling
        {
            get => _serializer.PreserveReferencesHandling;
            set => _serializer.PreserveReferencesHandling = value;
        }

        public override TypeNameHandling TypeNameHandling
        {
            get => _serializer.TypeNameHandling;
            set => _serializer.TypeNameHandling = value;
        }

        public override MetadataPropertyHandling MetadataPropertyHandling
        {
            get => _serializer.MetadataPropertyHandling;
            set => _serializer.MetadataPropertyHandling = value;
        }

        [Obsolete("TypeNameAssemblyFormat is obsolete. Use TypeNameAssemblyFormatHandling instead.")]
        public override FormatterAssemblyStyle TypeNameAssemblyFormat
        {
            get => _serializer.TypeNameAssemblyFormat;
            set => _serializer.TypeNameAssemblyFormat = value;
        }

        public override TypeNameAssemblyFormatHandling TypeNameAssemblyFormatHandling
        {
            get => _serializer.TypeNameAssemblyFormatHandling;
            set => _serializer.TypeNameAssemblyFormatHandling = value;
        }

        public override ConstructorHandling ConstructorHandling
        {
            get => _serializer.ConstructorHandling;
            set => _serializer.ConstructorHandling = value;
        }

        [Obsolete("Binder is obsolete. Use SerializationBinder instead.")]
        public override SerializationBinder Binder
        {
            get => _serializer.Binder;
            set => _serializer.Binder = value;
        }

        public override ISerializationBinder SerializationBinder
        {
            get => _serializer.SerializationBinder;
            set => _serializer.SerializationBinder = value;
        }

        public override StreamingContext Context
        {
            get => _serializer.Context;
            set => _serializer.Context = value;
        }

        public override Formatting Formatting
        {
            get => _serializer.Formatting;
            set => _serializer.Formatting = value;
        }

        public override DateFormatHandling DateFormatHandling
        {
            get => _serializer.DateFormatHandling;
            set => _serializer.DateFormatHandling = value;
        }

        public override DateTimeZoneHandling DateTimeZoneHandling
        {
            get => _serializer.DateTimeZoneHandling;
            set => _serializer.DateTimeZoneHandling = value;
        }

        public override DateParseHandling DateParseHandling
        {
            get => _serializer.DateParseHandling;
            set => _serializer.DateParseHandling = value;
        }

        public override FloatFormatHandling FloatFormatHandling
        {
            get => _serializer.FloatFormatHandling;
            set => _serializer.FloatFormatHandling = value;
        }

        public override FloatParseHandling FloatParseHandling
        {
            get => _serializer.FloatParseHandling;
            set => _serializer.FloatParseHandling = value;
        }

        public override StringEscapeHandling StringEscapeHandling
        {
            get => _serializer.StringEscapeHandling;
            set => _serializer.StringEscapeHandling = value;
        }

        public override string DateFormatString
        {
            get => _serializer.DateFormatString;
            set => _serializer.DateFormatString = value;
        }

        public override CultureInfo Culture
        {
            get => _serializer.Culture;
            set => _serializer.Culture = value;
        }

        public override int? MaxDepth
        {
            get => _serializer.MaxDepth;
            set => _serializer.MaxDepth = value;
        }

        public override bool CheckAdditionalContent
        {
            get => _serializer.CheckAdditionalContent;
            set => _serializer.CheckAdditionalContent = value;
        }

        internal JsonSerializerInternalBase GetInternalSerializer()
        {
            if (_serializerReader != null)
            {
                return _serializerReader;
            }
            else
            {
                return _serializerWriter;
            }
        }

        public JsonSerializerProxy(JsonSerializerInternalReader serializerReader)
        {
            ValidationUtils.ArgumentNotNull(serializerReader, nameof(serializerReader));

            _serializerReader = serializerReader;
            _serializer = serializerReader.Serializer;
        }

        public JsonSerializerProxy(JsonSerializerInternalWriter serializerWriter)
        {
            ValidationUtils.ArgumentNotNull(serializerWriter, nameof(serializerWriter));

            _serializerWriter = serializerWriter;
            _serializer = serializerWriter.Serializer;
        }

        internal override object DeserializeInternal(JsonReader reader, Type objectType)
        {
            if (_serializerReader != null)
            {
                return _serializerReader.Deserialize(reader, objectType, false);
            }
            else
            {
                return _serializer.Deserialize(reader, objectType);
            }
        }

        internal override void PopulateInternal(JsonReader reader, object target)
        {
            if (_serializerReader != null)
            {
                _serializerReader.Populate(reader, target);
            }
            else
            {
                _serializer.Populate(reader, target);
            }
        }

        internal override void SerializeInternal(JsonWriter jsonWriter, object value, Type rootType)
        {
            if (_serializerWriter != null)
            {
                _serializerWriter.Serialize(jsonWriter, value, rootType);
            }
            else
            {
                _serializer.Serialize(jsonWriter, value);
            }
        }
    }
}<|MERGE_RESOLUTION|>--- conflicted
+++ resolved
@@ -46,19 +46,14 @@
 
         public override IReferenceResolver ReferenceResolver
         {
-<<<<<<< HEAD
-            get { return GetInternalSerializer().ReferenceResolver; }
-            set { GetInternalSerializer().ReferenceResolver = value; }
+            get => GetInternalSerializer().ReferenceResolver;
+            set => GetInternalSerializer().ReferenceResolver = value;
         }
 
         public override Func<IReferenceResolver> ReferenceResolverProvider
         {
-            get { return _serializer.ReferenceResolverProvider; }
-            set { _serializer.ReferenceResolverProvider = value; }
-=======
-            get => _serializer.ReferenceResolver;
-            set => _serializer.ReferenceResolver = value;
->>>>>>> 1e612287
+            get => return _serializer.ReferenceResolverProvider;
+            set => _serializer.ReferenceResolverProvider = value;
         }
 
         public override ITraceWriter TraceWriter
