--- conflicted
+++ resolved
@@ -142,25 +142,21 @@
             base.WriteValue(value);
         }
 
-<<<<<<< HEAD
+        public override void WriteValue(DateTime? value)
+        {
+            _textWriter.WriteValue(value);
+            _innerWriter.WriteValue(value);
+            if (value.HasValue)
+            {
+                base.WriteValue(value.GetValueOrDefault());
+            }
+            else
+            {
+                base.WriteUndefined();
+            }
+        }
+
 #if HAVE_DATE_TIME_OFFSET
-=======
-        public override void WriteValue(DateTime? value)
-        {
-            _textWriter.WriteValue(value);
-            _innerWriter.WriteValue(value);
-            if (value.HasValue)
-            {
-                base.WriteValue(value.GetValueOrDefault());
-            }
-            else
-            {
-                base.WriteUndefined();
-            }
-        }
-
-#if !NET20
->>>>>>> ed998561
         public override void WriteValue(DateTimeOffset value)
         {
             _textWriter.WriteValue(value);
@@ -181,7 +177,6 @@
                 base.WriteUndefined();
             }
         }
-
 #endif
 
         public override void WriteValue(double value)
