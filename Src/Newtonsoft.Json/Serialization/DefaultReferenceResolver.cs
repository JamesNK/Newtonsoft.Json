--- conflicted
+++ resolved
@@ -51,21 +51,11 @@
 
         private BidirectionalDictionary<string, object> Mappings
         {
-<<<<<<< HEAD
             get
             {
                 // override equality comparer for object key dictionary
                 // object will be modified as it deserializes and might have mutable hashcode
                 if (_mappings == null)
-=======
-            if (!(context is JsonSerializerInternalBase internalSerializer))
-            {
-                if (context is JsonSerializerProxy proxy)
-                {
-                    internalSerializer = proxy.GetInternalSerializer();
-                }
-                else
->>>>>>> 1e612287
                 {
                     _mappings = new BidirectionalDictionary<string, object>(
                         EqualityComparer<string>.Default,
@@ -80,25 +70,13 @@
 
         public object ResolveReference(object context, string reference)
         {
-<<<<<<< HEAD
-            object value;
-            Mappings.TryGetByFirst(reference, out value);
-=======
-            GetMappings(context).TryGetByFirst(reference, out object value);
->>>>>>> 1e612287
+            Mappings.TryGetByFirst(reference, out object value);
             return value;
         }
 
         public string GetReference(object context, object value)
         {
-<<<<<<< HEAD
-            string reference;
-            if (!Mappings.TryGetBySecond(value, out reference))
-=======
-            BidirectionalDictionary<string, object> mappings = GetMappings(context);
-
-            if (!mappings.TryGetBySecond(value, out string reference))
->>>>>>> 1e612287
+            if (!Mappings.TryGetBySecond(value, out string reference))
             {
                 _referenceCount++;
                 reference = _referenceCount.ToString(CultureInfo.InvariantCulture);
@@ -115,12 +93,7 @@
 
         public bool IsReferenced(object context, object value)
         {
-<<<<<<< HEAD
-            string reference;
-            return Mappings.TryGetBySecond(value, out reference);
-=======
-            return GetMappings(context).TryGetBySecond(value, out _);
->>>>>>> 1e612287
+            return Mappings.TryGetBySecond(value, out _);
         }
     }
 }