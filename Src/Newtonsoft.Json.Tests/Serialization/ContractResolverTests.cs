﻿#region License
// Copyright (c) 2007 James Newton-King
//
// Permission is hereby granted, free of charge, to any person
// obtaining a copy of this software and associated documentation
// files (the "Software"), to deal in the Software without
// restriction, including without limitation the rights to use,
// copy, modify, merge, publish, distribute, sublicense, and/or sell
// copies of the Software, and to permit persons to whom the
// Software is furnished to do so, subject to the following
// conditions:
//
// The above copyright notice and this permission notice shall be
// included in all copies or substantial portions of the Software.
//
// THE SOFTWARE IS PROVIDED "AS IS", WITHOUT WARRANTY OF ANY KIND,
// EXPRESS OR IMPLIED, INCLUDING BUT NOT LIMITED TO THE WARRANTIES
// OF MERCHANTABILITY, FITNESS FOR A PARTICULAR PURPOSE AND
// NONINFRINGEMENT. IN NO EVENT SHALL THE AUTHORS OR COPYRIGHT
// HOLDERS BE LIABLE FOR ANY CLAIM, DAMAGES OR OTHER LIABILITY,
// WHETHER IN AN ACTION OF CONTRACT, TORT OR OTHERWISE, ARISING
// FROM, OUT OF OR IN CONNECTION WITH THE SOFTWARE OR THE USE OR
// OTHER DEALINGS IN THE SOFTWARE.
#endregion

using System;
using System.Collections;
using System.Collections.Generic;
using System.ComponentModel;
using System.IO;
using System.Runtime.Serialization;
#if DNXCORE50
using Xunit;
using Test = Xunit.FactAttribute;
using Assert = Newtonsoft.Json.Tests.XUnitAssert;
#else
using NUnit.Framework;
#endif
#if NET20
using Newtonsoft.Json.Utilities.LinqBridge;
#else
using System.Linq;
#endif
using Newtonsoft.Json.Serialization;
using Newtonsoft.Json.Tests.TestObjects;
using Newtonsoft.Json.Tests.TestObjects.Organization;
using System.Reflection;
using Newtonsoft.Json.Utilities;
using System.Globalization;
using Newtonsoft.Json.Linq;
using System.Text.RegularExpressions;
using Newtonsoft.Json.Converters;

namespace Newtonsoft.Json.Tests.Serialization
{
    public class DynamicContractResolver : DefaultContractResolver
    {
        private readonly char _startingWithChar;

        public DynamicContractResolver(char startingWithChar)
        {
            _startingWithChar = startingWithChar;
        }

        protected override IList<JsonProperty> CreateProperties(Type type, MemberSerialization memberSerialization)
        {
            IList<JsonProperty> properties = base.CreateProperties(type, memberSerialization);

            // only serializer properties that start with the specified character
            properties =
                properties.Where(p => p.PropertyName.StartsWith(_startingWithChar.ToString())).ToList();

            return properties;
        }
    }

    public class EscapedPropertiesContractResolver : DefaultContractResolver
    {
        public string PropertyPrefix { get; set; }
        public string PropertySuffix { get; set; }

        protected override string ResolvePropertyName(string propertyName)
        {
            return base.ResolvePropertyName(PropertyPrefix + propertyName + PropertySuffix);
        }
    }

    public class Book
    {
        public string BookName { get; set; }
        public decimal BookPrice { get; set; }
        public string AuthorName { get; set; }
        public int AuthorAge { get; set; }
        public string AuthorCountry { get; set; }
    }

    public class IPersonContractResolver : DefaultContractResolver
    {
        protected override JsonContract CreateContract(Type objectType)
        {
            if (objectType == typeof(Employee))
            {
                objectType = typeof(IPerson);
            }

            return base.CreateContract(objectType);
        }
    }

    public class AddressWithDataMember
    {
#if !NET20
        [DataMember(Name = "CustomerAddress1")]
#endif
        public string AddressLine1 { get; set; }
    }

    [TestFixture]
    public class ContractResolverTests : TestFixtureBase
    {
#if !(PORTABLE || PORTABLE40) || NETSTANDARD1_3 || NETSTANDARD2_0
        [Test]
        public void ResolveSerializableContract()
        {
            DefaultContractResolver contractResolver = new DefaultContractResolver();
            JsonContract contract = contractResolver.ResolveContract(typeof(ISerializableTestObject));

            Assert.AreEqual(JsonContractType.Serializable, contract.ContractType);
        }

        [Test]
        public void ResolveSerializableWithoutAttributeContract()
        {
            DefaultContractResolver contractResolver = new DefaultContractResolver();
            JsonContract contract = contractResolver.ResolveContract(typeof(ISerializableWithoutAttributeTestObject));

            Assert.AreEqual(JsonContractType.Object, contract.ContractType);
        }

        [Test]
        public void ResolveObjectContractWithFieldsSerialization()
        {
            DefaultContractResolver contractResolver = new DefaultContractResolver
            {
                IgnoreSerializableAttribute = false
            };
            JsonObjectContract contract = (JsonObjectContract)contractResolver.ResolveContract(typeof(AnswerFilterModel));

            Assert.AreEqual(MemberSerialization.Fields, contract.MemberSerialization);
        }
#endif

        [Test]
        public void JsonPropertyDefaultValue()
        {
            JsonProperty p = new JsonProperty();

            Assert.AreEqual(null, p.GetResolvedDefaultValue());
            Assert.AreEqual(null, p.DefaultValue);

            p.PropertyType = typeof(int);

            Assert.AreEqual(0, p.GetResolvedDefaultValue());
            Assert.AreEqual(null, p.DefaultValue);

            p.PropertyType = typeof(DateTime);

            Assert.AreEqual(new DateTime(), p.GetResolvedDefaultValue());
            Assert.AreEqual(null, p.DefaultValue);

            p.PropertyType = null;

            Assert.AreEqual(null, p.GetResolvedDefaultValue());
            Assert.AreEqual(null, p.DefaultValue);

            p.PropertyType = typeof(CompareOptions);

            Assert.AreEqual(CompareOptions.None, (CompareOptions)p.GetResolvedDefaultValue());
            Assert.AreEqual(null, p.DefaultValue);
        }

        [Test]
        public void ListInterface()
        {
            var resolver = new DefaultContractResolver();
            var contract = (JsonArrayContract)resolver.ResolveContract(typeof(IList<int>));

            Assert.IsTrue(contract.IsInstantiable);
            Assert.AreEqual(typeof(List<int>), contract.CreatedType);
            Assert.IsNotNull(contract.DefaultCreator);
        }

        [Test]
        public void PropertyAttributeProvider()
        {
            var resolver = new DefaultContractResolver();
            var contract = (JsonObjectContract)resolver.ResolveContract(typeof(Invoice));

            JsonProperty property = contract.Properties["FollowUpDays"];
            Assert.AreEqual(1, property.AttributeProvider.GetAttributes(false).Count);
            Assert.AreEqual(typeof(DefaultValueAttribute), property.AttributeProvider.GetAttributes(false)[0].GetType());
        }

        [Test]
        public void AbstractTestClass()
        {
            var resolver = new DefaultContractResolver();
            var contract = (JsonObjectContract)resolver.ResolveContract(typeof(AbstractTestClass));

            Assert.IsFalse(contract.IsInstantiable);
            Assert.IsNull(contract.DefaultCreator);
            Assert.IsNull(contract.OverrideCreator);

            ExceptionAssert.Throws<JsonSerializationException>(() => JsonConvert.DeserializeObject<AbstractTestClass>(@"{Value:'Value!'}", new JsonSerializerSettings
            {
                ContractResolver = resolver
            }), "Could not create an instance of type Newtonsoft.Json.Tests.TestObjects.AbstractTestClass. Type is an interface or abstract class and cannot be instantiated. Path 'Value', line 1, position 7.");

            contract.DefaultCreator = () => new AbstractImplementationTestClass();

            var o = JsonConvert.DeserializeObject<AbstractTestClass>(@"{Value:'Value!'}", new JsonSerializerSettings
            {
                ContractResolver = resolver
            });

            Assert.AreEqual("Value!", o.Value);
        }

        [Test]
        public void AbstractListTestClass()
        {
            var resolver = new DefaultContractResolver();
            var contract = (JsonArrayContract)resolver.ResolveContract(typeof(AbstractListTestClass<int>));

            Assert.IsFalse(contract.IsInstantiable);
            Assert.IsNull(contract.DefaultCreator);
            Assert.IsFalse(contract.HasParameterizedCreatorInternal);

            ExceptionAssert.Throws<JsonSerializationException>(() => JsonConvert.DeserializeObject<AbstractListTestClass<int>>(@"[1,2]", new JsonSerializerSettings
            {
                ContractResolver = resolver
            }), "Could not create an instance of type Newtonsoft.Json.Tests.TestObjects.AbstractListTestClass`1[System.Int32]. Type is an interface or abstract class and cannot be instantiated. Path '', line 1, position 1.");

            contract.DefaultCreator = () => new AbstractImplementationListTestClass<int>();

            var l = JsonConvert.DeserializeObject<AbstractListTestClass<int>>(@"[1,2]", new JsonSerializerSettings
            {
                ContractResolver = resolver
            });

            Assert.AreEqual(2, l.Count);
            Assert.AreEqual(1, l[0]);
            Assert.AreEqual(2, l[1]);
        }

        public class CustomList<T> : List<T>
        {
        }

        [Test]
        public void ListInterfaceDefaultCreator()
        {
            var resolver = new DefaultContractResolver();
            var contract = (JsonArrayContract)resolver.ResolveContract(typeof(IList<int>));

            Assert.IsTrue(contract.IsInstantiable);
            Assert.IsNotNull(contract.DefaultCreator);

            contract.DefaultCreator = () => new CustomList<int>();

            var l = JsonConvert.DeserializeObject<IList<int>>(@"[1,2,3]", new JsonSerializerSettings
            {
                ContractResolver = resolver
            });

            Assert.AreEqual(typeof(CustomList<int>), l.GetType());
            Assert.AreEqual(3, l.Count);
            Assert.AreEqual(1, l[0]);
            Assert.AreEqual(2, l[1]);
            Assert.AreEqual(3, l[2]);
        }

        public class CustomDictionary<TKey, TValue> : Dictionary<TKey, TValue>
        {
        }

        [Test]
        public void DictionaryInterfaceDefaultCreator()
        {
            var resolver = new DefaultContractResolver();
            var contract = (JsonDictionaryContract)resolver.ResolveContract(typeof(IDictionary<string, int>));

            Assert.IsTrue(contract.IsInstantiable);
            Assert.IsNotNull(contract.DefaultCreator);

            contract.DefaultCreator = () => new CustomDictionary<string, int>();

            var d = JsonConvert.DeserializeObject<IDictionary<string, int>>(@"{key1:1,key2:2}", new JsonSerializerSettings
            {
                ContractResolver = resolver
            });

            Assert.AreEqual(typeof(CustomDictionary<string, int>), d.GetType());
            Assert.AreEqual(2, d.Count);
            Assert.AreEqual(1, d["key1"]);
            Assert.AreEqual(2, d["key2"]);
        }

        [Test]
        public void AbstractDictionaryTestClass()
        {
            var resolver = new DefaultContractResolver();
            var contract = (JsonDictionaryContract)resolver.ResolveContract(typeof(AbstractDictionaryTestClass<string, int>));

            Assert.IsFalse(contract.IsInstantiable);
            Assert.IsNull(contract.DefaultCreator);
            Assert.IsFalse(contract.HasParameterizedCreatorInternal);

            ExceptionAssert.Throws<JsonSerializationException>(() => JsonConvert.DeserializeObject<AbstractDictionaryTestClass<string, int>>(@"{key1:1,key2:2}", new JsonSerializerSettings
            {
                ContractResolver = resolver
            }), "Could not create an instance of type Newtonsoft.Json.Tests.TestObjects.AbstractDictionaryTestClass`2[System.String,System.Int32]. Type is an interface or abstract class and cannot be instantiated. Path 'key1', line 1, position 6.");

            contract.DefaultCreator = () => new AbstractImplementationDictionaryTestClass<string, int>();

            var d = JsonConvert.DeserializeObject<AbstractDictionaryTestClass<string, int>>(@"{key1:1,key2:2}", new JsonSerializerSettings
            {
                ContractResolver = resolver
            });

            Assert.AreEqual(2, d.Count);
            Assert.AreEqual(1, d["key1"]);
            Assert.AreEqual(2, d["key2"]);
        }

        [Test]
        public void SerializeWithEscapedPropertyName()
        {
            string json = JsonConvert.SerializeObject(
                new AddressWithDataMember
                {
                    AddressLine1 = "value!"
                },
                new JsonSerializerSettings
                {
                    ContractResolver = new EscapedPropertiesContractResolver
                    {
                        PropertySuffix = @"-'-""-"
                    }
                });

            Assert.AreEqual(@"{""AddressLine1-'-\""-"":""value!""}", json);

            JsonTextReader reader = new JsonTextReader(new StringReader(json));
            reader.Read();
            reader.Read();

            Assert.AreEqual(@"AddressLine1-'-""-", reader.Value);
        }

        [Test]
        public void SerializeWithHtmlEscapedPropertyName()
        {
            string json = JsonConvert.SerializeObject(
                new AddressWithDataMember
                {
                    AddressLine1 = "value!"
                },
                new JsonSerializerSettings
                {
                    ContractResolver = new EscapedPropertiesContractResolver
                    {
                        PropertyPrefix = "<b>",
                        PropertySuffix = "</b>"
                    },
                    StringEscapeHandling = StringEscapeHandling.EscapeHtml
                });

            Assert.AreEqual(@"{""\u003cb\u003eAddressLine1\u003c/b\u003e"":""value!""}", json);

            JsonTextReader reader = new JsonTextReader(new StringReader(json));
            reader.Read();
            reader.Read();

            Assert.AreEqual(@"<b>AddressLine1</b>", reader.Value);
        }

        [Test]
        public void CalculatingPropertyNameEscapedSkipping()
        {
            JsonProperty p = new JsonProperty { PropertyName = "abc" };
            Assert.IsTrue(p._skipPropertyNameEscape);

            p = new JsonProperty { PropertyName = "123" };
            Assert.IsTrue(p._skipPropertyNameEscape);

            p = new JsonProperty { PropertyName = "._-" };
            Assert.IsTrue(p._skipPropertyNameEscape);

            p = new JsonProperty { PropertyName = "!@#" };
            Assert.IsTrue(p._skipPropertyNameEscape);

            p = new JsonProperty { PropertyName = "$%^" };
            Assert.IsTrue(p._skipPropertyNameEscape);

            p = new JsonProperty { PropertyName = "?*(" };
            Assert.IsTrue(p._skipPropertyNameEscape);

            p = new JsonProperty { PropertyName = ")_+" };
            Assert.IsTrue(p._skipPropertyNameEscape);

            p = new JsonProperty { PropertyName = "=:," };
            Assert.IsTrue(p._skipPropertyNameEscape);

            p = new JsonProperty { PropertyName = null };
            Assert.IsTrue(p._skipPropertyNameEscape);

            p = new JsonProperty { PropertyName = "&" };
            Assert.IsFalse(p._skipPropertyNameEscape);

            p = new JsonProperty { PropertyName = "<" };
            Assert.IsFalse(p._skipPropertyNameEscape);

            p = new JsonProperty { PropertyName = ">" };
            Assert.IsFalse(p._skipPropertyNameEscape);

            p = new JsonProperty { PropertyName = "'" };
            Assert.IsFalse(p._skipPropertyNameEscape);

            p = new JsonProperty { PropertyName = @"""" };
            Assert.IsFalse(p._skipPropertyNameEscape);

            p = new JsonProperty { PropertyName = Environment.NewLine };
            Assert.IsFalse(p._skipPropertyNameEscape);

            p = new JsonProperty { PropertyName = "\0" };
            Assert.IsFalse(p._skipPropertyNameEscape);

            p = new JsonProperty { PropertyName = "\n" };
            Assert.IsFalse(p._skipPropertyNameEscape);

            p = new JsonProperty { PropertyName = "\v" };
            Assert.IsFalse(p._skipPropertyNameEscape);

            p = new JsonProperty { PropertyName = "\u00B9" };
            Assert.IsFalse(p._skipPropertyNameEscape);
        }

#if !NET20
        [Test]
        public void DeserializeDataMemberClassWithNoDataContract()
        {
            var resolver = new DefaultContractResolver();
            var contract = (JsonObjectContract)resolver.ResolveContract(typeof(AddressWithDataMember));

            Assert.AreEqual("AddressLine1", contract.Properties[0].PropertyName);
        }
#endif

        [Test]
        public void ResolveProperties_IgnoreStatic()
        {
            var resolver = new DefaultContractResolver();
            var contract = (JsonObjectContract)resolver.ResolveContract(typeof(NumberFormatInfo));

            Assert.IsFalse(contract.Properties.Any(c => c.PropertyName == "InvariantInfo"));
        }

        [Test]
        public void ParameterizedCreator()
        {
            var resolver = new DefaultContractResolver();
            var contract = (JsonObjectContract)resolver.ResolveContract(typeof(PublicParameterizedConstructorWithPropertyNameConflictWithAttribute));

            Assert.IsNull(contract.DefaultCreator);
            Assert.IsNotNull(contract.ParameterizedCreator);
            Assert.AreEqual(1, contract.CreatorParameters.Count);
            Assert.AreEqual("name", contract.CreatorParameters[0].PropertyName);

            contract.ParameterizedCreator = null;
            Assert.IsNull(contract.ParameterizedCreator);
        }

        [Test]
        public void OverrideCreator()
        {
            var resolver = new DefaultContractResolver();
            var contract = (JsonObjectContract)resolver.ResolveContract(typeof(MultipleParametrizedConstructorsJsonConstructor));

            Assert.IsNull(contract.DefaultCreator);
            Assert.IsNotNull(contract.OverrideCreator);
            Assert.AreEqual(2, contract.CreatorParameters.Count);
            Assert.AreEqual("Value", contract.CreatorParameters[0].PropertyName);
            Assert.AreEqual("Age", contract.CreatorParameters[1].PropertyName);

            contract.OverrideCreator = null;
            Assert.IsNull(contract.OverrideCreator);
        }

        [Test]
        public void CustomOverrideCreator()
        {
            var resolver = new DefaultContractResolver();
            var contract = (JsonObjectContract)resolver.ResolveContract(typeof(MultipleParametrizedConstructorsJsonConstructor));

            bool ensureCustomCreatorCalled = false;

            contract.OverrideCreator = args =>
            {
                ensureCustomCreatorCalled = true;
                return new MultipleParametrizedConstructorsJsonConstructor((string)args[0], (int)args[1]);
            };
            Assert.IsNotNull(contract.OverrideCreator);

            var o = JsonConvert.DeserializeObject<MultipleParametrizedConstructorsJsonConstructor>("{Value:'value!', Age:1}", new JsonSerializerSettings
            {
                ContractResolver = resolver
            });

            Assert.AreEqual("value!", o.Value);
            Assert.AreEqual(1, o.Age);
            Assert.IsTrue(ensureCustomCreatorCalled);
        }

        [Test]
        public void SerializeInterface()
        {
            Employee employee = new Employee
            {
                BirthDate = new DateTime(1977, 12, 30, 1, 1, 1, DateTimeKind.Utc),
                FirstName = "Maurice",
                LastName = "Moss",
                Department = "IT",
                JobTitle = "Support"
            };

            string iPersonJson = JsonConvert.SerializeObject(employee, Formatting.Indented,
                new JsonSerializerSettings { ContractResolver = new IPersonContractResolver() });

            JObject o = JObject.Parse(iPersonJson);

            Assert.AreEqual("Maurice", (string)o["FirstName"]);
            Assert.AreEqual("Moss", (string)o["LastName"]);
            Assert.AreEqual(new DateTime(1977, 12, 30, 1, 1, 1, DateTimeKind.Utc), (DateTime)o["BirthDate"]);
        }

        [Test]
        public void SingleTypeWithMultipleContractResolvers()
        {
            Book book = new Book
            {
                BookName = "The Gathering Storm",
                BookPrice = 16.19m,
                AuthorName = "Brandon Sanderson",
                AuthorAge = 34,
                AuthorCountry = "United States of America"
            };

            string startingWithA = JsonConvert.SerializeObject(book, Formatting.Indented,
                new JsonSerializerSettings { ContractResolver = new DynamicContractResolver('A') });

            // {
            //   "AuthorName": "Brandon Sanderson",
            //   "AuthorAge": 34,
            //   "AuthorCountry": "United States of America"
            // }

            string startingWithB = JsonConvert.SerializeObject(book, Formatting.Indented,
                new JsonSerializerSettings { ContractResolver = new DynamicContractResolver('B') });

            // {
            //   "BookName": "The Gathering Storm",
            //   "BookPrice": 16.19
            // }

            StringAssert.AreEqual(@"{
  ""AuthorName"": ""Brandon Sanderson"",
  ""AuthorAge"": 34,
  ""AuthorCountry"": ""United States of America""
}", startingWithA);

            StringAssert.AreEqual(@"{
  ""BookName"": ""The Gathering Storm"",
  ""BookPrice"": 16.19
}", startingWithB);
        }

#if !(PORTABLE || PORTABLE40) || NETSTANDARD2_0
#pragma warning disable 618
        [Test]
        public void SerializeCompilerGeneratedMembers()
        {
            StructTest structTest = new StructTest
            {
                IntField = 1,
                IntProperty = 2,
                StringField = "Field",
                StringProperty = "Property"
            };

            DefaultContractResolver skipCompilerGeneratedResolver = new DefaultContractResolver
            {
                DefaultMembersSearchFlags = BindingFlags.Instance | BindingFlags.NonPublic | BindingFlags.Public
            };

            string skipCompilerGeneratedJson = JsonConvert.SerializeObject(structTest, Formatting.Indented,
                new JsonSerializerSettings { ContractResolver = skipCompilerGeneratedResolver });

            StringAssert.AreEqual(@"{
  ""StringField"": ""Field"",
  ""IntField"": 1,
  ""StringProperty"": ""Property"",
  ""IntProperty"": 2
}", skipCompilerGeneratedJson);

            DefaultContractResolver includeCompilerGeneratedResolver = new DefaultContractResolver
            {
                DefaultMembersSearchFlags = BindingFlags.Instance | BindingFlags.NonPublic | BindingFlags.Public,
                SerializeCompilerGeneratedMembers = true
            };

            string includeCompilerGeneratedJson = JsonConvert.SerializeObject(structTest, Formatting.Indented,
                new JsonSerializerSettings { ContractResolver = includeCompilerGeneratedResolver });

            JObject o = JObject.Parse(includeCompilerGeneratedJson);

            Console.WriteLine(includeCompilerGeneratedJson);

            Assert.AreEqual("Property", (string)o["<StringProperty>k__BackingField"]);
            Assert.AreEqual(2, (int)o["<IntProperty>k__BackingField"]);
        }
#pragma warning restore 618
#endif

        public class ClassWithExtensionData
        {
            [JsonExtensionData]
            public IDictionary<string, object> Data { get; set; }
        }

        [Test]
        public void ExtensionDataGetterCanBeIteratedMultipleTimes()
        {
            DefaultContractResolver resolver = new DefaultContractResolver();
            JsonObjectContract contract = (JsonObjectContract)resolver.ResolveContract(typeof(ClassWithExtensionData));

            ClassWithExtensionData myClass = new ClassWithExtensionData
            {
                Data = new Dictionary<string, object>
                {
                    { "SomeField", "Field" },
                }
            };

            ExtensionDataGetter getter = contract.ExtensionDataGetter;

            IEnumerable<KeyValuePair<object, object>> dictionaryData = getter(myClass).ToDictionary(kv => kv.Key, kv => kv.Value);
            Assert.IsTrue(dictionaryData.Any());
            Assert.IsTrue(dictionaryData.Any());

            IEnumerable<KeyValuePair<object, object>> extensionData = getter(myClass);
            Assert.IsTrue(extensionData.Any());
            Assert.IsTrue(extensionData.Any()); // second test fails if the enumerator returned isn't reset
        }

        public class ClassWithShouldSerialize
        {
            public string Prop1 { get; set; }
            public string Prop2 { get; set; }

            public bool ShouldSerializeProp1()
            {
                return false;
            }
        }

        [Test]
        public void DefaultContractResolverIgnoreShouldSerializeTrue()
        {
            DefaultContractResolver resolver = new DefaultContractResolver();
            resolver.IgnoreShouldSerializeMembers = true;

            JsonObjectContract contract = (JsonObjectContract)resolver.ResolveContract(typeof(ClassWithShouldSerialize));

            var property1 = contract.Properties["Prop1"];
            Assert.AreEqual(null, property1.ShouldSerialize);

            var property2 = contract.Properties["Prop2"];
            Assert.AreEqual(null, property2.ShouldSerialize);
        }

        [Test]
        public void DefaultContractResolverIgnoreShouldSerializeUnset()
        {
            DefaultContractResolver resolver = new DefaultContractResolver();

            JsonObjectContract contract = (JsonObjectContract)resolver.ResolveContract(typeof(ClassWithShouldSerialize));

            var property1 = contract.Properties["Prop1"];
            Assert.AreNotEqual(null, property1.ShouldSerialize);

            var property2 = contract.Properties["Prop2"];
            Assert.AreEqual(null, property2.ShouldSerialize);
        }

        public class ClassWithIsSpecified
        {
            [JsonProperty]
            public string Prop1 { get; set; }
            [JsonProperty]
            public string Prop2 { get; set; }
            [JsonProperty]
            public string Prop3 { get; set; }
            [JsonProperty]
            public string Prop4 { get; set; }
            [JsonProperty]
            public string Prop5 { get; set; }

            public bool Prop1Specified;
            public bool Prop2Specified { get; set; }
            public static bool Prop3Specified { get; set; }
            public event System.Func<bool> Prop4Specified;
            public static bool Prop5Specified;

            protected virtual bool OnProp4Specified()
            {
                return Prop4Specified?.Invoke() ?? false;
            }
        }

        [Test]
        public void NonGenericDictionary_KeyValueTypes()
        {
            DefaultContractResolver resolver = new DefaultContractResolver();

            JsonDictionaryContract c = (JsonDictionaryContract)resolver.ResolveContract(typeof(IDictionary));

            Assert.IsNull(c.DictionaryKeyType);
            Assert.IsNull(c.DictionaryValueType);
        }

        [Test]
        public void DefaultContractResolverIgnoreIsSpecifiedTrue()
        {
            DefaultContractResolver resolver = new DefaultContractResolver();
            resolver.IgnoreIsSpecifiedMembers = true;

            JsonObjectContract contract = (JsonObjectContract)resolver.ResolveContract(typeof(ClassWithIsSpecified));

            var property1 = contract.Properties["Prop1"];
            Assert.AreEqual(null, property1.GetIsSpecified);
            Assert.AreEqual(null, property1.SetIsSpecified);

            var property2 = contract.Properties["Prop2"];
            Assert.AreEqual(null, property2.GetIsSpecified);
            Assert.AreEqual(null, property2.SetIsSpecified);

            var property3 = contract.Properties["Prop3"];
            Assert.AreEqual(null, property3.GetIsSpecified);
            Assert.AreEqual(null, property3.SetIsSpecified);

            var property4 = contract.Properties["Prop4"];
            Assert.AreEqual(null, property4.GetIsSpecified);
            Assert.AreEqual(null, property4.SetIsSpecified);

            var property5 = contract.Properties["Prop5"];
            Assert.AreEqual(null, property5.GetIsSpecified);
            Assert.AreEqual(null, property5.SetIsSpecified);
        }

        [Test]
        public void DefaultContractResolverIgnoreIsSpecifiedUnset()
        {
            DefaultContractResolver resolver = new DefaultContractResolver();

            JsonObjectContract contract = (JsonObjectContract)resolver.ResolveContract(typeof(ClassWithIsSpecified));

            var property1 = contract.Properties["Prop1"];
            Assert.AreNotEqual(null, property1.GetIsSpecified);
            Assert.AreNotEqual(null, property1.SetIsSpecified);

            var property2 = contract.Properties["Prop2"];
            Assert.AreNotEqual(null, property2.GetIsSpecified);
            Assert.AreNotEqual(null, property2.SetIsSpecified);

            var property3 = contract.Properties["Prop3"];
            Assert.AreEqual(null, property3.GetIsSpecified);
            Assert.AreEqual(null, property3.SetIsSpecified);

            var property4 = contract.Properties["Prop4"];
            Assert.AreEqual(null, property4.GetIsSpecified);
            Assert.AreEqual(null, property4.SetIsSpecified);

            var property5 = contract.Properties["Prop5"];
            Assert.AreEqual(null, property5.GetIsSpecified);
            Assert.AreEqual(null, property5.SetIsSpecified);
        }

        [Test]
<<<<<<< HEAD
        public void JsonConverterAttribute_TypeGenericConverter()
        {
            DefaultContractResolver resolver = new DefaultContractResolver();
            JsonObjectContract contract = (JsonObjectContract)resolver.ResolveContract(typeof(ValueWithConverter<bool>));

            Assert.IsInstanceOf(typeof(ValueWithConverterConverter<bool>), contract.Converter);
        }

        [Test]
        public void JsonConverterAttributesdfdf()
        {
            DefaultContractResolver resolver = new DefaultContractResolver();
            JsonObjectContract contract = (JsonObjectContract)resolver.ResolveContract(typeof(ClassWithKeyValuePair<string, int, bool>));
        }

        [Test]
        public void JsonConverterAttribute_MismatchTypeArgumentCount()
        {
            DefaultContractResolver resolver = new DefaultContractResolver();

            ExceptionAssert.Throws<JsonSerializationException>(
                () => resolver.ResolveContract(typeof(ClassWithGenericConverterWithMismatchTypeCount<string, int>)),
                "Could not create generic converter Newtonsoft.Json.Tests.TestObjects.KeyValuePairConverter`2[TKey,TValue]. Converter was placed on type System.Collections.Generic.IList`1[System.Int32] that does not have a matching number of type arguments.");
        }

        [Test]
        public void JsonConverterAttribute_NonGenericType()
        {
            DefaultContractResolver resolver = new DefaultContractResolver();

            ExceptionAssert.Throws<JsonSerializationException>(
                () => resolver.ResolveContract(typeof(ClassWithGenericConverterWithNonGenericType)),
                "Could not create generic converter Newtonsoft.Json.Tests.TestObjects.KeyValuePairConverter`2[TKey,TValue]. Converter was placed on type System.String that does not have type arguments.");
        }

        [Test]
        public void JsonArrayAttributeItemsConverter_GenericType()
        {
            DefaultContractResolver resolver = new DefaultContractResolver();

            var contract = (JsonArrayContract)resolver.ResolveContract(typeof(ListWithItemGenericConverter<int>));

            Assert.IsInstanceOf(typeof(ValueWithConverterConverter<int>), contract.ItemConverter);
        }

        [Test]
        public void JsonPropertyAttributeItemsConverter_GenericType()
        {
            DefaultContractResolver resolver = new DefaultContractResolver();

            var contract = (JsonObjectContract)resolver.ResolveContract(typeof(ClassWithKeyValuePairCollection<int, string>));

            var property = contract.Properties["Collection"];

            Assert.IsInstanceOf(typeof(KeyValuePairConverter<int, string>), property.ItemConverter);
        }

        [Test]
        public void JsonDictionaryAttributeItemsConverter_GenericType()
        {
            DefaultContractResolver resolver = new DefaultContractResolver();

            var contract = (JsonDictionaryContract)resolver.ResolveContract(typeof(DictionaryWithItemGenericConverter<DateTime, int>));

            Assert.IsInstanceOf(typeof(GenericConverter<int>), contract.ItemConverter);
        }

        [Test]
        public void JsonConverterAttribute_GenericTypeProperty()
        {
            DefaultContractResolver resolver = new DefaultContractResolver();

            var contract = (JsonObjectContract)resolver.ResolveContract(typeof(ClassWithGenericEnumProperty<ConsoleColor>));

            var property = contract.Properties["EnumValue"];

            Assert.IsInstanceOf(typeof(GenericEnumConverter<ConsoleColor>), property.Converter);
        }

        [Test]
        public void JsonConverterAttribute_GenericTypeCollectionProperty()
        {
            DefaultContractResolver resolver = new DefaultContractResolver();

            var contract = (JsonObjectContract)resolver.ResolveContract(typeof(ClassWithGenericEnumCollectionProperty<ConsoleColor>));

            var property = contract.Properties["EnumValues"];

            Assert.IsInstanceOf(typeof(GenericEnumConverter<ConsoleColor>), property.ItemConverter);
        }

        [Test]
        public void JsonArrayAttributeEnumItemsConverter_GenericType()
        {
            DefaultContractResolver resolver = new DefaultContractResolver();

            var contract = (JsonArrayContract)resolver.ResolveContract(typeof(ListWithEnumItemGenericConverter<ConsoleColor>));

            Assert.IsInstanceOf(typeof(GenericEnumConverter<ConsoleColor>), contract.ItemConverter);
        }

        [Test]
        public void JsonDictionaryAttributeEnumItemsConverter_GenericType()
        {
            DefaultContractResolver resolver = new DefaultContractResolver();

            var contract = (JsonDictionaryContract)resolver.ResolveContract(typeof(DictionaryWithEnumItemGenericConverter<string, ConsoleColor>));

            Assert.IsInstanceOf(typeof(GenericEnumConverter<ConsoleColor>), contract.ItemConverter);
=======
        public void JsonRequiredAttribute()
        {
            DefaultContractResolver resolver = new DefaultContractResolver();

            JsonObjectContract contract = (JsonObjectContract)resolver.ResolveContract(typeof(RequiredPropertyTestClass));

            var property1 = contract.Properties["Name"];

            Assert.AreEqual(Required.Always, property1.Required);
            Assert.AreEqual(true, property1.IsRequiredSpecified);
        }

        [Test]
        public void JsonPropertyAttribute_Required()
        {
            DefaultContractResolver resolver = new DefaultContractResolver();

            JsonObjectContract contract = (JsonObjectContract)resolver.ResolveContract(typeof(RequiredObject));

            var unset = contract.Properties["UnsetProperty"];

            Assert.AreEqual(Required.Default, unset.Required);
            Assert.AreEqual(false, unset.IsRequiredSpecified);

            var allowNull = contract.Properties["AllowNullProperty"];

            Assert.AreEqual(Required.AllowNull, allowNull.Required);
            Assert.AreEqual(true, allowNull.IsRequiredSpecified);
        }

        [Test]
        public void InternalConverter_Object_NotSet()
        {
            DefaultContractResolver resolver = new DefaultContractResolver();

            JsonObjectContract contract = (JsonObjectContract)resolver.ResolveContract(typeof(object));

            Assert.IsNull(contract.InternalConverter);
        }

        [Test]
        public void InternalConverter_Regex_Set()
        {
            DefaultContractResolver resolver = new DefaultContractResolver();

            JsonContract contract = resolver.ResolveContract(typeof(Regex));

            Assert.IsInstanceOf(typeof(RegexConverter), contract.InternalConverter);
>>>>>>> b6dc05be
        }
    }
}<|MERGE_RESOLUTION|>--- conflicted
+++ resolved
@@ -797,7 +797,56 @@
         }
 
         [Test]
-<<<<<<< HEAD
+        public void JsonRequiredAttribute()
+        {
+            DefaultContractResolver resolver = new DefaultContractResolver();
+
+            JsonObjectContract contract = (JsonObjectContract)resolver.ResolveContract(typeof(RequiredPropertyTestClass));
+
+            var property1 = contract.Properties["Name"];
+
+            Assert.AreEqual(Required.Always, property1.Required);
+            Assert.AreEqual(true, property1.IsRequiredSpecified);
+        }
+
+        [Test]
+        public void JsonPropertyAttribute_Required()
+        {
+            DefaultContractResolver resolver = new DefaultContractResolver();
+
+            JsonObjectContract contract = (JsonObjectContract)resolver.ResolveContract(typeof(RequiredObject));
+
+            var unset = contract.Properties["UnsetProperty"];
+
+            Assert.AreEqual(Required.Default, unset.Required);
+            Assert.AreEqual(false, unset.IsRequiredSpecified);
+
+            var allowNull = contract.Properties["AllowNullProperty"];
+
+            Assert.AreEqual(Required.AllowNull, allowNull.Required);
+            Assert.AreEqual(true, allowNull.IsRequiredSpecified);
+        }
+
+        [Test]
+        public void InternalConverter_Object_NotSet()
+        {
+            DefaultContractResolver resolver = new DefaultContractResolver();
+
+            JsonObjectContract contract = (JsonObjectContract)resolver.ResolveContract(typeof(object));
+
+            Assert.IsNull(contract.InternalConverter);
+        }
+
+        [Test]
+        public void InternalConverter_Regex_Set()
+        {
+            DefaultContractResolver resolver = new DefaultContractResolver();
+
+            JsonContract contract = resolver.ResolveContract(typeof(Regex));
+
+            Assert.IsInstanceOf(typeof(RegexConverter), contract.InternalConverter);
+        }
+
         public void JsonConverterAttribute_TypeGenericConverter()
         {
             DefaultContractResolver resolver = new DefaultContractResolver();
@@ -907,56 +956,6 @@
             var contract = (JsonDictionaryContract)resolver.ResolveContract(typeof(DictionaryWithEnumItemGenericConverter<string, ConsoleColor>));
 
             Assert.IsInstanceOf(typeof(GenericEnumConverter<ConsoleColor>), contract.ItemConverter);
-=======
-        public void JsonRequiredAttribute()
-        {
-            DefaultContractResolver resolver = new DefaultContractResolver();
-
-            JsonObjectContract contract = (JsonObjectContract)resolver.ResolveContract(typeof(RequiredPropertyTestClass));
-
-            var property1 = contract.Properties["Name"];
-
-            Assert.AreEqual(Required.Always, property1.Required);
-            Assert.AreEqual(true, property1.IsRequiredSpecified);
-        }
-
-        [Test]
-        public void JsonPropertyAttribute_Required()
-        {
-            DefaultContractResolver resolver = new DefaultContractResolver();
-
-            JsonObjectContract contract = (JsonObjectContract)resolver.ResolveContract(typeof(RequiredObject));
-
-            var unset = contract.Properties["UnsetProperty"];
-
-            Assert.AreEqual(Required.Default, unset.Required);
-            Assert.AreEqual(false, unset.IsRequiredSpecified);
-
-            var allowNull = contract.Properties["AllowNullProperty"];
-
-            Assert.AreEqual(Required.AllowNull, allowNull.Required);
-            Assert.AreEqual(true, allowNull.IsRequiredSpecified);
-        }
-
-        [Test]
-        public void InternalConverter_Object_NotSet()
-        {
-            DefaultContractResolver resolver = new DefaultContractResolver();
-
-            JsonObjectContract contract = (JsonObjectContract)resolver.ResolveContract(typeof(object));
-
-            Assert.IsNull(contract.InternalConverter);
-        }
-
-        [Test]
-        public void InternalConverter_Regex_Set()
-        {
-            DefaultContractResolver resolver = new DefaultContractResolver();
-
-            JsonContract contract = resolver.ResolveContract(typeof(Regex));
-
-            Assert.IsInstanceOf(typeof(RegexConverter), contract.InternalConverter);
->>>>>>> b6dc05be
         }
     }
 }