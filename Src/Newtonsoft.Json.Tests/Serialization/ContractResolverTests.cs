﻿#region License
// Copyright (c) 2007 James Newton-King
//
// Permission is hereby granted, free of charge, to any person
// obtaining a copy of this software and associated documentation
// files (the "Software"), to deal in the Software without
// restriction, including without limitation the rights to use,
// copy, modify, merge, publish, distribute, sublicense, and/or sell
// copies of the Software, and to permit persons to whom the
// Software is furnished to do so, subject to the following
// conditions:
//
// The above copyright notice and this permission notice shall be
// included in all copies or substantial portions of the Software.
//
// THE SOFTWARE IS PROVIDED "AS IS", WITHOUT WARRANTY OF ANY KIND,
// EXPRESS OR IMPLIED, INCLUDING BUT NOT LIMITED TO THE WARRANTIES
// OF MERCHANTABILITY, FITNESS FOR A PARTICULAR PURPOSE AND
// NONINFRINGEMENT. IN NO EVENT SHALL THE AUTHORS OR COPYRIGHT
// HOLDERS BE LIABLE FOR ANY CLAIM, DAMAGES OR OTHER LIABILITY,
// WHETHER IN AN ACTION OF CONTRACT, TORT OR OTHERWISE, ARISING
// FROM, OUT OF OR IN CONNECTION WITH THE SOFTWARE OR THE USE OR
// OTHER DEALINGS IN THE SOFTWARE.
#endregion

using System;
using System.Collections.Generic;
using System.ComponentModel;
using System.IO;
using System.Runtime.Serialization;
#if DNXCORE50
using Xunit;
using Test = Xunit.FactAttribute;
using Assert = Newtonsoft.Json.Tests.XUnitAssert;
#else
using NUnit.Framework;
#endif
#if NET20
using Newtonsoft.Json.Utilities.LinqBridge;
#else
using System.Linq;
#endif
using Newtonsoft.Json.Serialization;
using Newtonsoft.Json.Tests.TestObjects;
using Newtonsoft.Json.Tests.TestObjects.Organization;
using System.Reflection;
using Newtonsoft.Json.Utilities;
using System.Globalization;
using Newtonsoft.Json.Linq;

namespace Newtonsoft.Json.Tests.Serialization
{
    public class DynamicContractResolver : DefaultContractResolver
    {
        private readonly char _startingWithChar;

        public DynamicContractResolver(char startingWithChar)
        {
            _startingWithChar = startingWithChar;
        }

        protected override IList<JsonProperty> CreateProperties(Type type, MemberSerialization memberSerialization)
        {
            IList<JsonProperty> properties = base.CreateProperties(type, memberSerialization);

            // only serializer properties that start with the specified character
            properties =
                properties.Where(p => p.PropertyName.StartsWith(_startingWithChar.ToString())).ToList();

            return properties;
        }
    }

    public class EscapedPropertiesContractResolver : DefaultContractResolver
    {
        public string PropertyPrefix { get; set; }
        public string PropertySuffix { get; set; }

        protected override string ResolvePropertyName(string propertyName)
        {
            return base.ResolvePropertyName(PropertyPrefix + propertyName + PropertySuffix);
        }
    }

    public class Book
    {
        public string BookName { get; set; }
        public decimal BookPrice { get; set; }
        public string AuthorName { get; set; }
        public int AuthorAge { get; set; }
        public string AuthorCountry { get; set; }
    }

    public class IPersonContractResolver : DefaultContractResolver
    {
        protected override JsonContract CreateContract(Type objectType)
        {
            if (objectType == typeof(Employee))
            {
                objectType = typeof(IPerson);
            }

            return base.CreateContract(objectType);
        }
    }

    public class AddressWithDataMember
    {
#if !NET20
        [DataMember(Name = "CustomerAddress1")]
#endif
        public string AddressLine1 { get; set; }
    }

    [TestFixture]
    public class ContractResolverTests : TestFixtureBase
    {
#if !(PORTABLE || PORTABLE40) || NETSTANDARD1_3 || NETSTANDARD2_0
        [Test]
        public void ResolveSerializableContract()
        {
            DefaultContractResolver contractResolver = new DefaultContractResolver();
            JsonContract contract = contractResolver.ResolveContract(typeof(ISerializableTestObject));

            Assert.AreEqual(JsonContractType.Serializable, contract.ContractType);
        }

        [Test]
        public void ResolveSerializableWithoutAttributeContract()
        {
            DefaultContractResolver contractResolver = new DefaultContractResolver();
            JsonContract contract = contractResolver.ResolveContract(typeof(ISerializableWithoutAttributeTestObject));

            Assert.AreEqual(JsonContractType.Object, contract.ContractType);
        }

        [Test]
        public void ResolveObjectContractWithFieldsSerialization()
        {
            DefaultContractResolver contractResolver = new DefaultContractResolver
            {
                IgnoreSerializableAttribute = false
            };
            JsonObjectContract contract = (JsonObjectContract)contractResolver.ResolveContract(typeof(AnswerFilterModel));

            Assert.AreEqual(MemberSerialization.Fields, contract.MemberSerialization);
        }
#endif

        [Test]
        public void JsonPropertyDefaultValue()
        {
            JsonProperty p = new JsonProperty();

            Assert.AreEqual(null, p.GetResolvedDefaultValue());
            Assert.AreEqual(null, p.DefaultValue);

            p.PropertyType = typeof(int);

            Assert.AreEqual(0, p.GetResolvedDefaultValue());
            Assert.AreEqual(null, p.DefaultValue);

            p.PropertyType = typeof(DateTime);

            Assert.AreEqual(new DateTime(), p.GetResolvedDefaultValue());
            Assert.AreEqual(null, p.DefaultValue);

            p.PropertyType = null;

            Assert.AreEqual(null, p.GetResolvedDefaultValue());
            Assert.AreEqual(null, p.DefaultValue);

            p.PropertyType = typeof(CompareOptions);

            Assert.AreEqual(CompareOptions.None, (CompareOptions)p.GetResolvedDefaultValue());
            Assert.AreEqual(null, p.DefaultValue);
        }

        [Test]
        public void ListInterface()
        {
            var resolver = new DefaultContractResolver();
            var contract = (JsonArrayContract)resolver.ResolveContract(typeof(IList<int>));

            Assert.IsTrue(contract.IsInstantiable);
            Assert.AreEqual(typeof(List<int>), contract.CreatedType);
            Assert.IsNotNull(contract.DefaultCreator);
        }

        [Test]
        public void PropertyAttributeProvider()
        {
            var resolver = new DefaultContractResolver();
            var contract = (JsonObjectContract)resolver.ResolveContract(typeof(Invoice));

            JsonProperty property = contract.Properties["FollowUpDays"];
            Assert.AreEqual(1, property.AttributeProvider.GetAttributes(false).Count);
            Assert.AreEqual(typeof(DefaultValueAttribute), property.AttributeProvider.GetAttributes(false)[0].GetType());
        }

        [Test]
        public void AbstractTestClass()
        {
            var resolver = new DefaultContractResolver();
            var contract = (JsonObjectContract)resolver.ResolveContract(typeof(AbstractTestClass));

            Assert.IsFalse(contract.IsInstantiable);
            Assert.IsNull(contract.DefaultCreator);
            Assert.IsNull(contract.OverrideCreator);

            ExceptionAssert.Throws<JsonSerializationException>(() => JsonConvert.DeserializeObject<AbstractTestClass>(@"{Value:'Value!'}", new JsonSerializerSettings
            {
                ContractResolver = resolver
            }), "Could not create an instance of type Newtonsoft.Json.Tests.TestObjects.AbstractTestClass. Type is an interface or abstract class and cannot be instantiated. Path 'Value', line 1, position 7.");

            contract.DefaultCreator = () => new AbstractImplementationTestClass();

            var o = JsonConvert.DeserializeObject<AbstractTestClass>(@"{Value:'Value!'}", new JsonSerializerSettings
            {
                ContractResolver = resolver
            });

            Assert.AreEqual("Value!", o.Value);
        }

        [Test]
        public void AbstractListTestClass()
        {
            var resolver = new DefaultContractResolver();
            var contract = (JsonArrayContract)resolver.ResolveContract(typeof(AbstractListTestClass<int>));

            Assert.IsFalse(contract.IsInstantiable);
            Assert.IsNull(contract.DefaultCreator);
            Assert.IsFalse(contract.HasParameterizedCreatorInternal);

            ExceptionAssert.Throws<JsonSerializationException>(() => JsonConvert.DeserializeObject<AbstractListTestClass<int>>(@"[1,2]", new JsonSerializerSettings
            {
                ContractResolver = resolver
            }), "Could not create an instance of type Newtonsoft.Json.Tests.TestObjects.AbstractListTestClass`1[System.Int32]. Type is an interface or abstract class and cannot be instantiated. Path '', line 1, position 1.");

            contract.DefaultCreator = () => new AbstractImplementationListTestClass<int>();

            var l = JsonConvert.DeserializeObject<AbstractListTestClass<int>>(@"[1,2]", new JsonSerializerSettings
            {
                ContractResolver = resolver
            });

            Assert.AreEqual(2, l.Count);
            Assert.AreEqual(1, l[0]);
            Assert.AreEqual(2, l[1]);
        }

        public class CustomList<T> : List<T>
        {
        }

        [Test]
        public void ListInterfaceDefaultCreator()
        {
            var resolver = new DefaultContractResolver();
            var contract = (JsonArrayContract)resolver.ResolveContract(typeof(IList<int>));

            Assert.IsTrue(contract.IsInstantiable);
            Assert.IsNotNull(contract.DefaultCreator);

            contract.DefaultCreator = () => new CustomList<int>();

            var l = JsonConvert.DeserializeObject<IList<int>>(@"[1,2,3]", new JsonSerializerSettings
            {
                ContractResolver = resolver
            });

            Assert.AreEqual(typeof(CustomList<int>), l.GetType());
            Assert.AreEqual(3, l.Count);
            Assert.AreEqual(1, l[0]);
            Assert.AreEqual(2, l[1]);
            Assert.AreEqual(3, l[2]);
        }

        public class CustomDictionary<TKey, TValue> : Dictionary<TKey, TValue>
        {
        }

        [Test]
        public void DictionaryInterfaceDefaultCreator()
        {
            var resolver = new DefaultContractResolver();
            var contract = (JsonDictionaryContract)resolver.ResolveContract(typeof(IDictionary<string, int>));

            Assert.IsTrue(contract.IsInstantiable);
            Assert.IsNotNull(contract.DefaultCreator);

            contract.DefaultCreator = () => new CustomDictionary<string, int>();

            var d = JsonConvert.DeserializeObject<IDictionary<string, int>>(@"{key1:1,key2:2}", new JsonSerializerSettings
            {
                ContractResolver = resolver
            });

            Assert.AreEqual(typeof(CustomDictionary<string, int>), d.GetType());
            Assert.AreEqual(2, d.Count);
            Assert.AreEqual(1, d["key1"]);
            Assert.AreEqual(2, d["key2"]);
        }

        [Test]
        public void AbstractDictionaryTestClass()
        {
            var resolver = new DefaultContractResolver();
            var contract = (JsonDictionaryContract)resolver.ResolveContract(typeof(AbstractDictionaryTestClass<string, int>));

            Assert.IsFalse(contract.IsInstantiable);
            Assert.IsNull(contract.DefaultCreator);
            Assert.IsFalse(contract.HasParameterizedCreatorInternal);

            ExceptionAssert.Throws<JsonSerializationException>(() => JsonConvert.DeserializeObject<AbstractDictionaryTestClass<string, int>>(@"{key1:1,key2:2}", new JsonSerializerSettings
            {
                ContractResolver = resolver
            }), "Could not create an instance of type Newtonsoft.Json.Tests.TestObjects.AbstractDictionaryTestClass`2[System.String,System.Int32]. Type is an interface or abstract class and cannot be instantiated. Path 'key1', line 1, position 6.");

            contract.DefaultCreator = () => new AbstractImplementationDictionaryTestClass<string, int>();

            var d = JsonConvert.DeserializeObject<AbstractDictionaryTestClass<string, int>>(@"{key1:1,key2:2}", new JsonSerializerSettings
            {
                ContractResolver = resolver
            });

            Assert.AreEqual(2, d.Count);
            Assert.AreEqual(1, d["key1"]);
            Assert.AreEqual(2, d["key2"]);
        }

        [Test]
        public void SerializeWithEscapedPropertyName()
        {
            string json = JsonConvert.SerializeObject(
                new AddressWithDataMember
                {
                    AddressLine1 = "value!"
                },
                new JsonSerializerSettings
                {
                    ContractResolver = new EscapedPropertiesContractResolver
                    {
                        PropertySuffix = @"-'-""-"
                    }
                });

            Assert.AreEqual(@"{""AddressLine1-'-\""-"":""value!""}", json);

            JsonTextReader reader = new JsonTextReader(new StringReader(json));
            reader.Read();
            reader.Read();

            Assert.AreEqual(@"AddressLine1-'-""-", reader.Value);
        }

        [Test]
        public void SerializeWithHtmlEscapedPropertyName()
        {
            string json = JsonConvert.SerializeObject(
                new AddressWithDataMember
                {
                    AddressLine1 = "value!"
                },
                new JsonSerializerSettings
                {
                    ContractResolver = new EscapedPropertiesContractResolver
                    {
                        PropertyPrefix = "<b>",
                        PropertySuffix = "</b>"
                    },
                    StringEscapeHandling = StringEscapeHandling.EscapeHtml
                });

            Assert.AreEqual(@"{""\u003cb\u003eAddressLine1\u003c/b\u003e"":""value!""}", json);

            JsonTextReader reader = new JsonTextReader(new StringReader(json));
            reader.Read();
            reader.Read();

            Assert.AreEqual(@"<b>AddressLine1</b>", reader.Value);
        }

        [Test]
        public void CalculatingPropertyNameEscapedSkipping()
        {
            JsonProperty p = new JsonProperty { PropertyName = "abc" };
            Assert.IsTrue(p._skipPropertyNameEscape);

            p = new JsonProperty { PropertyName = "123" };
            Assert.IsTrue(p._skipPropertyNameEscape);

            p = new JsonProperty { PropertyName = "._-" };
            Assert.IsTrue(p._skipPropertyNameEscape);

            p = new JsonProperty { PropertyName = "!@#" };
            Assert.IsTrue(p._skipPropertyNameEscape);

            p = new JsonProperty { PropertyName = "$%^" };
            Assert.IsTrue(p._skipPropertyNameEscape);

            p = new JsonProperty { PropertyName = "?*(" };
            Assert.IsTrue(p._skipPropertyNameEscape);

            p = new JsonProperty { PropertyName = ")_+" };
            Assert.IsTrue(p._skipPropertyNameEscape);

            p = new JsonProperty { PropertyName = "=:," };
            Assert.IsTrue(p._skipPropertyNameEscape);

            p = new JsonProperty { PropertyName = null };
            Assert.IsTrue(p._skipPropertyNameEscape);

            p = new JsonProperty { PropertyName = "&" };
            Assert.IsFalse(p._skipPropertyNameEscape);

            p = new JsonProperty { PropertyName = "<" };
            Assert.IsFalse(p._skipPropertyNameEscape);

            p = new JsonProperty { PropertyName = ">" };
            Assert.IsFalse(p._skipPropertyNameEscape);

            p = new JsonProperty { PropertyName = "'" };
            Assert.IsFalse(p._skipPropertyNameEscape);

            p = new JsonProperty { PropertyName = @"""" };
            Assert.IsFalse(p._skipPropertyNameEscape);

            p = new JsonProperty { PropertyName = Environment.NewLine };
            Assert.IsFalse(p._skipPropertyNameEscape);

            p = new JsonProperty { PropertyName = "\0" };
            Assert.IsFalse(p._skipPropertyNameEscape);

            p = new JsonProperty { PropertyName = "\n" };
            Assert.IsFalse(p._skipPropertyNameEscape);

            p = new JsonProperty { PropertyName = "\v" };
            Assert.IsFalse(p._skipPropertyNameEscape);

            p = new JsonProperty { PropertyName = "\u00B9" };
            Assert.IsFalse(p._skipPropertyNameEscape);
        }

#if !NET20
        [Test]
        public void DeserializeDataMemberClassWithNoDataContract()
        {
            var resolver = new DefaultContractResolver();
            var contract = (JsonObjectContract)resolver.ResolveContract(typeof(AddressWithDataMember));

            Assert.AreEqual("AddressLine1", contract.Properties[0].PropertyName);
        }
#endif

        [Test]
        public void ResolveProperties_IgnoreStatic()
        {
            var resolver = new DefaultContractResolver();
            var contract = (JsonObjectContract)resolver.ResolveContract(typeof(NumberFormatInfo));

            Assert.IsFalse(contract.Properties.Any(c => c.PropertyName == "InvariantInfo"));
        }

        [Test]
        public void ParameterizedCreator()
        {
            var resolver = new DefaultContractResolver();
            var contract = (JsonObjectContract)resolver.ResolveContract(typeof(PublicParameterizedConstructorWithPropertyNameConflictWithAttribute));

            Assert.IsNull(contract.DefaultCreator);
            Assert.IsNotNull(contract.ParameterizedCreator);
            Assert.AreEqual(1, contract.CreatorParameters.Count);
            Assert.AreEqual("name", contract.CreatorParameters[0].PropertyName);

            contract.ParameterizedCreator = null;
            Assert.IsNull(contract.ParameterizedCreator);
        }

        [Test]
        public void OverrideCreator()
        {
            var resolver = new DefaultContractResolver();
            var contract = (JsonObjectContract)resolver.ResolveContract(typeof(MultipleParametrizedConstructorsJsonConstructor));

            Assert.IsNull(contract.DefaultCreator);
            Assert.IsNotNull(contract.OverrideCreator);
            Assert.AreEqual(2, contract.CreatorParameters.Count);
            Assert.AreEqual("Value", contract.CreatorParameters[0].PropertyName);
            Assert.AreEqual("Age", contract.CreatorParameters[1].PropertyName);

            contract.OverrideCreator = null;
            Assert.IsNull(contract.OverrideCreator);
        }

        [Test]
        public void CustomOverrideCreator()
        {
            var resolver = new DefaultContractResolver();
            var contract = (JsonObjectContract)resolver.ResolveContract(typeof(MultipleParametrizedConstructorsJsonConstructor));

            bool ensureCustomCreatorCalled = false;

            contract.OverrideCreator = args =>
            {
                ensureCustomCreatorCalled = true;
                return new MultipleParametrizedConstructorsJsonConstructor((string)args[0], (int)args[1]);
            };
            Assert.IsNotNull(contract.OverrideCreator);

            var o = JsonConvert.DeserializeObject<MultipleParametrizedConstructorsJsonConstructor>("{Value:'value!', Age:1}", new JsonSerializerSettings
            {
                ContractResolver = resolver
            });

            Assert.AreEqual("value!", o.Value);
            Assert.AreEqual(1, o.Age);
            Assert.IsTrue(ensureCustomCreatorCalled);
        }

        [Test]
        public void SerializeInterface()
        {
            Employee employee = new Employee
            {
                BirthDate = new DateTime(1977, 12, 30, 1, 1, 1, DateTimeKind.Utc),
                FirstName = "Maurice",
                LastName = "Moss",
                Department = "IT",
                JobTitle = "Support"
            };

            string iPersonJson = JsonConvert.SerializeObject(employee, Formatting.Indented,
                new JsonSerializerSettings { ContractResolver = new IPersonContractResolver() });

            StringAssert.AreEqual(@"{
  ""FirstName"": ""Maurice"",
  ""LastName"": ""Moss"",
  ""BirthDate"": ""1977-12-30T01:01:01Z""
}", iPersonJson);
        }

        [Test]
        public void SingleTypeWithMultipleContractResolvers()
        {
            Book book = new Book
            {
                BookName = "The Gathering Storm",
                BookPrice = 16.19m,
                AuthorName = "Brandon Sanderson",
                AuthorAge = 34,
                AuthorCountry = "United States of America"
            };

            string startingWithA = JsonConvert.SerializeObject(book, Formatting.Indented,
                new JsonSerializerSettings { ContractResolver = new DynamicContractResolver('A') });

            // {
            //   "AuthorName": "Brandon Sanderson",
            //   "AuthorAge": 34,
            //   "AuthorCountry": "United States of America"
            // }

            string startingWithB = JsonConvert.SerializeObject(book, Formatting.Indented,
                new JsonSerializerSettings { ContractResolver = new DynamicContractResolver('B') });

            // {
            //   "BookName": "The Gathering Storm",
            //   "BookPrice": 16.19
            // }

            StringAssert.AreEqual(@"{
  ""AuthorName"": ""Brandon Sanderson"",
  ""AuthorAge"": 34,
  ""AuthorCountry"": ""United States of America""
}", startingWithA);

            StringAssert.AreEqual(@"{
  ""BookName"": ""The Gathering Storm"",
  ""BookPrice"": 16.19
}", startingWithB);
        }

#if !(PORTABLE || PORTABLE40) || NETSTANDARD2_0
#pragma warning disable 618
        [Test]
        public void SerializeCompilerGeneratedMembers()
        {
            StructTest structTest = new StructTest
            {
                IntField = 1,
                IntProperty = 2,
                StringField = "Field",
                StringProperty = "Property"
            };

            DefaultContractResolver skipCompilerGeneratedResolver = new DefaultContractResolver
            {
                DefaultMembersSearchFlags = BindingFlags.Instance | BindingFlags.NonPublic | BindingFlags.Public
            };

            string skipCompilerGeneratedJson = JsonConvert.SerializeObject(structTest, Formatting.Indented,
                new JsonSerializerSettings { ContractResolver = skipCompilerGeneratedResolver });

            StringAssert.AreEqual(@"{
  ""StringField"": ""Field"",
  ""IntField"": 1,
  ""StringProperty"": ""Property"",
  ""IntProperty"": 2
}", skipCompilerGeneratedJson);

            DefaultContractResolver includeCompilerGeneratedResolver = new DefaultContractResolver
            {
                DefaultMembersSearchFlags = BindingFlags.Instance | BindingFlags.NonPublic | BindingFlags.Public,
                SerializeCompilerGeneratedMembers = true
            };

            string includeCompilerGeneratedJson = JsonConvert.SerializeObject(structTest, Formatting.Indented,
                new JsonSerializerSettings { ContractResolver = includeCompilerGeneratedResolver });

            JObject o = JObject.Parse(includeCompilerGeneratedJson);

            Console.WriteLine(includeCompilerGeneratedJson);

            Assert.AreEqual("Property", (string)o["<StringProperty>k__BackingField"]);
            Assert.AreEqual(2, (int)o["<IntProperty>k__BackingField"]);
        }
#pragma warning restore 618
#endif

        public class ClassWithExtensionData
        {
            [JsonExtensionData]
            public IDictionary<string, object> Data { get; set; }
        }

        [Test]
        public void ExtensionDataGetterCanBeIteratedMultipleTimes()
        {
            DefaultContractResolver resolver = new DefaultContractResolver();
            JsonObjectContract contract = (JsonObjectContract)resolver.ResolveContract(typeof(ClassWithExtensionData));

            ClassWithExtensionData myClass = new ClassWithExtensionData
            {
                Data = new Dictionary<string, object>
                {
                    { "SomeField", "Field" },
                }
            };

            ExtensionDataGetter getter = contract.ExtensionDataGetter;

            IEnumerable<KeyValuePair<object, object>> dictionaryData = getter(myClass).ToDictionary(kv => kv.Key, kv => kv.Value);
            Assert.IsTrue(dictionaryData.Any());
            Assert.IsTrue(dictionaryData.Any());

            IEnumerable<KeyValuePair<object, object>> extensionData = getter(myClass);
            Assert.IsTrue(extensionData.Any());
            Assert.IsTrue(extensionData.Any()); // second test fails if the enumerator returned isn't reset
        }

<<<<<<< HEAD
        [Test]
        public void JsonConverterAttribute_TypeGenericConverter()
        {
            DefaultContractResolver resolver = new DefaultContractResolver();
            JsonObjectContract contract = (JsonObjectContract)resolver.ResolveContract(typeof(ValueWithConverter<bool>));

            Assert.IsInstanceOf(typeof(ValueWithConverterConverter<bool>), contract.Converter);
        }

        [Test]
        public void JsonConverterAttributesdfdf()
        {
            DefaultContractResolver resolver = new DefaultContractResolver();
            JsonObjectContract contract = (JsonObjectContract)resolver.ResolveContract(typeof(ClassWithKeyValuePair<string, int, bool>));
        }

        [Test]
        public void JsonConverterAttribute_MismatchTypeArgumentCount()
        {
            DefaultContractResolver resolver = new DefaultContractResolver();

            ExceptionAssert.Throws<JsonSerializationException>(
                () => resolver.ResolveContract(typeof(ClassWithGenericConverterWithMismatchTypeCount<string, int>)),
                "Could not create generic converter Newtonsoft.Json.Tests.TestObjects.KeyValuePairConverter`2[TKey,TValue]. Converter was placed on type System.Collections.Generic.IList`1[System.Int32] that does not have a matching number of type arguments.");
        }

        [Test]
        public void JsonConverterAttribute_NonGenericType()
        {
            DefaultContractResolver resolver = new DefaultContractResolver();

            ExceptionAssert.Throws<JsonSerializationException>(
                () => resolver.ResolveContract(typeof(ClassWithGenericConverterWithNonGenericType)),
                "Could not create generic converter Newtonsoft.Json.Tests.TestObjects.KeyValuePairConverter`2[TKey,TValue]. Converter was placed on type System.String that does not have type arguments.");
        }

        [Test]
        public void JsonArrayAttributeItemsConverter_GenericType()
        {
            DefaultContractResolver resolver = new DefaultContractResolver();

            var contract = (JsonArrayContract)resolver.ResolveContract(typeof(ListWithItemGenericConverter<int>));

            Assert.IsInstanceOf(typeof(ValueWithConverterConverter<int>), contract.ItemConverter);
        }

        [Test]
        public void JsonPropertyAttributeItemsConverter_GenericType()
        {
            DefaultContractResolver resolver = new DefaultContractResolver();

            var contract = (JsonObjectContract)resolver.ResolveContract(typeof(ClassWithKeyValuePairCollection<int, string>));

            var property = contract.Properties["Collection"];

            Assert.IsInstanceOf(typeof(KeyValuePairConverter<int, string>), property.ItemConverter);
        }

        [Test]
        public void JsonDictionaryAttributeItemsConverter_GenericType()
        {
            DefaultContractResolver resolver = new DefaultContractResolver();

            var contract = (JsonDictionaryContract)resolver.ResolveContract(typeof(DictionaryWithItemGenericConverter<DateTime, int>));

            Assert.IsInstanceOf(typeof(GenericConverter<int>), contract.ItemConverter);
        }

        [Test]
        public void JsonConverterAttribute_GenericTypeProperty()
        {
            DefaultContractResolver resolver = new DefaultContractResolver();

            var contract = (JsonObjectContract)resolver.ResolveContract(typeof(ClassWithGenericEnumProperty<ConsoleColor>));

            var property = contract.Properties["EnumValue"];

            Assert.IsInstanceOf(typeof(GenericEnumConverter<ConsoleColor>), property.Converter);
        }

        [Test]
        public void JsonConverterAttribute_GenericTypeCollectionProperty()
        {
            DefaultContractResolver resolver = new DefaultContractResolver();

            var contract = (JsonObjectContract)resolver.ResolveContract(typeof(ClassWithGenericEnumCollectionProperty<ConsoleColor>));

            var property = contract.Properties["EnumValues"];

            Assert.IsInstanceOf(typeof(GenericEnumConverter<ConsoleColor>), property.ItemConverter);
        }

        [Test]
        public void JsonArrayAttributeEnumItemsConverter_GenericType()
        {
            DefaultContractResolver resolver = new DefaultContractResolver();

            var contract = (JsonArrayContract)resolver.ResolveContract(typeof(ListWithEnumItemGenericConverter<ConsoleColor>));

            Assert.IsInstanceOf(typeof(GenericEnumConverter<ConsoleColor>), contract.ItemConverter);
        }

        [Test]
        public void JsonDictionaryAttributeEnumItemsConverter_GenericType()
        {
            DefaultContractResolver resolver = new DefaultContractResolver();

            var contract = (JsonDictionaryContract)resolver.ResolveContract(typeof(DictionaryWithEnumItemGenericConverter<string, ConsoleColor>));

            Assert.IsInstanceOf(typeof(GenericEnumConverter<ConsoleColor>), contract.ItemConverter);
=======
        public class ClassWithShouldSerialize
        {
            public string Prop1 { get; set; }
            public string Prop2 { get; set; }

            public bool ShouldSerializeProp1()
            {
                return false;
            }
        }

        [Test]
        public void DefaultContractResolverIgnoreShouldSerializeTrue()
        {
            DefaultContractResolver resolver = new DefaultContractResolver();
            resolver.IgnoreShouldSerializeMembers = true;

            JsonObjectContract contract = (JsonObjectContract)resolver.ResolveContract(typeof(ClassWithShouldSerialize));

            var property1 = contract.Properties["Prop1"];
            Assert.AreEqual(null, property1.ShouldSerialize);

            var property2 = contract.Properties["Prop2"];
            Assert.AreEqual(null, property2.ShouldSerialize);
        }

        [Test]
        public void DefaultContractResolverIgnoreShouldSerializeUnset()
        {
            DefaultContractResolver resolver = new DefaultContractResolver();

            JsonObjectContract contract = (JsonObjectContract)resolver.ResolveContract(typeof(ClassWithShouldSerialize));

            var property1 = contract.Properties["Prop1"];
            Assert.AreNotEqual(null, property1.ShouldSerialize);

            var property2 = contract.Properties["Prop2"];
            Assert.AreEqual(null, property2.ShouldSerialize);
        }

        public class ClassWithIsSpecified
        {
            [JsonProperty]
            public string Prop1 { get; set; }
            [JsonProperty]
            public string Prop2 { get; set; }
            [JsonProperty]
            public string Prop3 { get; set; }
            [JsonProperty]
            public string Prop4 { get; set; }
            [JsonProperty]
            public string Prop5 { get; set; }

            public bool Prop1Specified;
            public bool Prop2Specified { get; set; }
            public static bool Prop3Specified { get; set; }
            public event System.Func<bool> Prop4Specified;
            public static bool Prop5Specified;

            protected virtual bool OnProp4Specified()
            {
                return Prop4Specified?.Invoke() ?? false;
            }
        }

        [Test]
        public void DefaultContractResolverIgnoreIsSpecifiedTrue()
        {
            DefaultContractResolver resolver = new DefaultContractResolver();
            resolver.IgnoreIsSpecifiedMembers = true;

            JsonObjectContract contract = (JsonObjectContract)resolver.ResolveContract(typeof(ClassWithIsSpecified));

            var property1 = contract.Properties["Prop1"];
            Assert.AreEqual(null, property1.GetIsSpecified);
            Assert.AreEqual(null, property1.SetIsSpecified);

            var property2 = contract.Properties["Prop2"];
            Assert.AreEqual(null, property2.GetIsSpecified);
            Assert.AreEqual(null, property2.SetIsSpecified);

            var property3 = contract.Properties["Prop3"];
            Assert.AreEqual(null, property3.GetIsSpecified);
            Assert.AreEqual(null, property3.SetIsSpecified);

            var property4 = contract.Properties["Prop4"];
            Assert.AreEqual(null, property4.GetIsSpecified);
            Assert.AreEqual(null, property4.SetIsSpecified);

            var property5 = contract.Properties["Prop5"];
            Assert.AreEqual(null, property5.GetIsSpecified);
            Assert.AreEqual(null, property5.SetIsSpecified);
        }

        [Test]
        public void DefaultContractResolverIgnoreIsSpecifiedUnset()
        {
            DefaultContractResolver resolver = new DefaultContractResolver();

            JsonObjectContract contract = (JsonObjectContract)resolver.ResolveContract(typeof(ClassWithIsSpecified));

            var property1 = contract.Properties["Prop1"];
            Assert.AreNotEqual(null, property1.GetIsSpecified);
            Assert.AreNotEqual(null, property1.SetIsSpecified);

            var property2 = contract.Properties["Prop2"];
            Assert.AreNotEqual(null, property2.GetIsSpecified);
            Assert.AreNotEqual(null, property2.SetIsSpecified);

            var property3 = contract.Properties["Prop3"];
            Assert.AreEqual(null, property3.GetIsSpecified);
            Assert.AreEqual(null, property3.SetIsSpecified);

            var property4 = contract.Properties["Prop4"];
            Assert.AreEqual(null, property4.GetIsSpecified);
            Assert.AreEqual(null, property4.SetIsSpecified);

            var property5 = contract.Properties["Prop5"];
            Assert.AreEqual(null, property5.GetIsSpecified);
            Assert.AreEqual(null, property5.SetIsSpecified);
>>>>>>> 69640e88
        }
    }
}<|MERGE_RESOLUTION|>--- conflicted
+++ resolved
@@ -660,118 +660,6 @@
             Assert.IsTrue(extensionData.Any()); // second test fails if the enumerator returned isn't reset
         }
 
-<<<<<<< HEAD
-        [Test]
-        public void JsonConverterAttribute_TypeGenericConverter()
-        {
-            DefaultContractResolver resolver = new DefaultContractResolver();
-            JsonObjectContract contract = (JsonObjectContract)resolver.ResolveContract(typeof(ValueWithConverter<bool>));
-
-            Assert.IsInstanceOf(typeof(ValueWithConverterConverter<bool>), contract.Converter);
-        }
-
-        [Test]
-        public void JsonConverterAttributesdfdf()
-        {
-            DefaultContractResolver resolver = new DefaultContractResolver();
-            JsonObjectContract contract = (JsonObjectContract)resolver.ResolveContract(typeof(ClassWithKeyValuePair<string, int, bool>));
-        }
-
-        [Test]
-        public void JsonConverterAttribute_MismatchTypeArgumentCount()
-        {
-            DefaultContractResolver resolver = new DefaultContractResolver();
-
-            ExceptionAssert.Throws<JsonSerializationException>(
-                () => resolver.ResolveContract(typeof(ClassWithGenericConverterWithMismatchTypeCount<string, int>)),
-                "Could not create generic converter Newtonsoft.Json.Tests.TestObjects.KeyValuePairConverter`2[TKey,TValue]. Converter was placed on type System.Collections.Generic.IList`1[System.Int32] that does not have a matching number of type arguments.");
-        }
-
-        [Test]
-        public void JsonConverterAttribute_NonGenericType()
-        {
-            DefaultContractResolver resolver = new DefaultContractResolver();
-
-            ExceptionAssert.Throws<JsonSerializationException>(
-                () => resolver.ResolveContract(typeof(ClassWithGenericConverterWithNonGenericType)),
-                "Could not create generic converter Newtonsoft.Json.Tests.TestObjects.KeyValuePairConverter`2[TKey,TValue]. Converter was placed on type System.String that does not have type arguments.");
-        }
-
-        [Test]
-        public void JsonArrayAttributeItemsConverter_GenericType()
-        {
-            DefaultContractResolver resolver = new DefaultContractResolver();
-
-            var contract = (JsonArrayContract)resolver.ResolveContract(typeof(ListWithItemGenericConverter<int>));
-
-            Assert.IsInstanceOf(typeof(ValueWithConverterConverter<int>), contract.ItemConverter);
-        }
-
-        [Test]
-        public void JsonPropertyAttributeItemsConverter_GenericType()
-        {
-            DefaultContractResolver resolver = new DefaultContractResolver();
-
-            var contract = (JsonObjectContract)resolver.ResolveContract(typeof(ClassWithKeyValuePairCollection<int, string>));
-
-            var property = contract.Properties["Collection"];
-
-            Assert.IsInstanceOf(typeof(KeyValuePairConverter<int, string>), property.ItemConverter);
-        }
-
-        [Test]
-        public void JsonDictionaryAttributeItemsConverter_GenericType()
-        {
-            DefaultContractResolver resolver = new DefaultContractResolver();
-
-            var contract = (JsonDictionaryContract)resolver.ResolveContract(typeof(DictionaryWithItemGenericConverter<DateTime, int>));
-
-            Assert.IsInstanceOf(typeof(GenericConverter<int>), contract.ItemConverter);
-        }
-
-        [Test]
-        public void JsonConverterAttribute_GenericTypeProperty()
-        {
-            DefaultContractResolver resolver = new DefaultContractResolver();
-
-            var contract = (JsonObjectContract)resolver.ResolveContract(typeof(ClassWithGenericEnumProperty<ConsoleColor>));
-
-            var property = contract.Properties["EnumValue"];
-
-            Assert.IsInstanceOf(typeof(GenericEnumConverter<ConsoleColor>), property.Converter);
-        }
-
-        [Test]
-        public void JsonConverterAttribute_GenericTypeCollectionProperty()
-        {
-            DefaultContractResolver resolver = new DefaultContractResolver();
-
-            var contract = (JsonObjectContract)resolver.ResolveContract(typeof(ClassWithGenericEnumCollectionProperty<ConsoleColor>));
-
-            var property = contract.Properties["EnumValues"];
-
-            Assert.IsInstanceOf(typeof(GenericEnumConverter<ConsoleColor>), property.ItemConverter);
-        }
-
-        [Test]
-        public void JsonArrayAttributeEnumItemsConverter_GenericType()
-        {
-            DefaultContractResolver resolver = new DefaultContractResolver();
-
-            var contract = (JsonArrayContract)resolver.ResolveContract(typeof(ListWithEnumItemGenericConverter<ConsoleColor>));
-
-            Assert.IsInstanceOf(typeof(GenericEnumConverter<ConsoleColor>), contract.ItemConverter);
-        }
-
-        [Test]
-        public void JsonDictionaryAttributeEnumItemsConverter_GenericType()
-        {
-            DefaultContractResolver resolver = new DefaultContractResolver();
-
-            var contract = (JsonDictionaryContract)resolver.ResolveContract(typeof(DictionaryWithEnumItemGenericConverter<string, ConsoleColor>));
-
-            Assert.IsInstanceOf(typeof(GenericEnumConverter<ConsoleColor>), contract.ItemConverter);
-=======
         public class ClassWithShouldSerialize
         {
             public string Prop1 { get; set; }
@@ -892,7 +780,118 @@
             var property5 = contract.Properties["Prop5"];
             Assert.AreEqual(null, property5.GetIsSpecified);
             Assert.AreEqual(null, property5.SetIsSpecified);
->>>>>>> 69640e88
+        }
+
+        [Test]
+        public void JsonConverterAttribute_TypeGenericConverter()
+        {
+            DefaultContractResolver resolver = new DefaultContractResolver();
+            JsonObjectContract contract = (JsonObjectContract)resolver.ResolveContract(typeof(ValueWithConverter<bool>));
+
+            Assert.IsInstanceOf(typeof(ValueWithConverterConverter<bool>), contract.Converter);
+        }
+
+        [Test]
+        public void JsonConverterAttributesdfdf()
+        {
+            DefaultContractResolver resolver = new DefaultContractResolver();
+            JsonObjectContract contract = (JsonObjectContract)resolver.ResolveContract(typeof(ClassWithKeyValuePair<string, int, bool>));
+        }
+
+        [Test]
+        public void JsonConverterAttribute_MismatchTypeArgumentCount()
+        {
+            DefaultContractResolver resolver = new DefaultContractResolver();
+
+            ExceptionAssert.Throws<JsonSerializationException>(
+                () => resolver.ResolveContract(typeof(ClassWithGenericConverterWithMismatchTypeCount<string, int>)),
+                "Could not create generic converter Newtonsoft.Json.Tests.TestObjects.KeyValuePairConverter`2[TKey,TValue]. Converter was placed on type System.Collections.Generic.IList`1[System.Int32] that does not have a matching number of type arguments.");
+        }
+
+        [Test]
+        public void JsonConverterAttribute_NonGenericType()
+        {
+            DefaultContractResolver resolver = new DefaultContractResolver();
+
+            ExceptionAssert.Throws<JsonSerializationException>(
+                () => resolver.ResolveContract(typeof(ClassWithGenericConverterWithNonGenericType)),
+                "Could not create generic converter Newtonsoft.Json.Tests.TestObjects.KeyValuePairConverter`2[TKey,TValue]. Converter was placed on type System.String that does not have type arguments.");
+        }
+
+        [Test]
+        public void JsonArrayAttributeItemsConverter_GenericType()
+        {
+            DefaultContractResolver resolver = new DefaultContractResolver();
+
+            var contract = (JsonArrayContract)resolver.ResolveContract(typeof(ListWithItemGenericConverter<int>));
+
+            Assert.IsInstanceOf(typeof(ValueWithConverterConverter<int>), contract.ItemConverter);
+        }
+
+        [Test]
+        public void JsonPropertyAttributeItemsConverter_GenericType()
+        {
+            DefaultContractResolver resolver = new DefaultContractResolver();
+
+            var contract = (JsonObjectContract)resolver.ResolveContract(typeof(ClassWithKeyValuePairCollection<int, string>));
+
+            var property = contract.Properties["Collection"];
+
+            Assert.IsInstanceOf(typeof(KeyValuePairConverter<int, string>), property.ItemConverter);
+        }
+
+        [Test]
+        public void JsonDictionaryAttributeItemsConverter_GenericType()
+        {
+            DefaultContractResolver resolver = new DefaultContractResolver();
+
+            var contract = (JsonDictionaryContract)resolver.ResolveContract(typeof(DictionaryWithItemGenericConverter<DateTime, int>));
+
+            Assert.IsInstanceOf(typeof(GenericConverter<int>), contract.ItemConverter);
+        }
+
+        [Test]
+        public void JsonConverterAttribute_GenericTypeProperty()
+        {
+            DefaultContractResolver resolver = new DefaultContractResolver();
+
+            var contract = (JsonObjectContract)resolver.ResolveContract(typeof(ClassWithGenericEnumProperty<ConsoleColor>));
+
+            var property = contract.Properties["EnumValue"];
+
+            Assert.IsInstanceOf(typeof(GenericEnumConverter<ConsoleColor>), property.Converter);
+        }
+
+        [Test]
+        public void JsonConverterAttribute_GenericTypeCollectionProperty()
+        {
+            DefaultContractResolver resolver = new DefaultContractResolver();
+
+            var contract = (JsonObjectContract)resolver.ResolveContract(typeof(ClassWithGenericEnumCollectionProperty<ConsoleColor>));
+
+            var property = contract.Properties["EnumValues"];
+
+            Assert.IsInstanceOf(typeof(GenericEnumConverter<ConsoleColor>), property.ItemConverter);
+        }
+
+        [Test]
+        public void JsonArrayAttributeEnumItemsConverter_GenericType()
+        {
+            DefaultContractResolver resolver = new DefaultContractResolver();
+
+            var contract = (JsonArrayContract)resolver.ResolveContract(typeof(ListWithEnumItemGenericConverter<ConsoleColor>));
+
+            Assert.IsInstanceOf(typeof(GenericEnumConverter<ConsoleColor>), contract.ItemConverter);
+        }
+
+        [Test]
+        public void JsonDictionaryAttributeEnumItemsConverter_GenericType()
+        {
+            DefaultContractResolver resolver = new DefaultContractResolver();
+
+            var contract = (JsonDictionaryContract)resolver.ResolveContract(typeof(DictionaryWithEnumItemGenericConverter<string, ConsoleColor>));
+
+            Assert.IsInstanceOf(typeof(GenericEnumConverter<ConsoleColor>), contract.ItemConverter);
         }
     }
 }